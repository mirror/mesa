/**************************************************************************
 *
 * Copyright 2009 Younes Manton.
 * All Rights Reserved.
 *
 * Permission is hereby granted, free of charge, to any person obtaining a
 * copy of this software and associated documentation files (the
 * "Software"), to deal in the Software without restriction, including
 * without limitation the rights to use, copy, modify, merge, publish,
 * distribute, sub license, and/or sell copies of the Software, and to
 * permit persons to whom the Software is furnished to do so, subject to
 * the following conditions:
 *
 * The above copyright notice and this permission notice (including the
 * next paragraph) shall be included in all copies or substantial portions
 * of the Software.
 *
 * THE SOFTWARE IS PROVIDED "AS IS", WITHOUT WARRANTY OF ANY KIND, EXPRESS
 * OR IMPLIED, INCLUDING BUT NOT LIMITED TO THE WARRANTIES OF
 * MERCHANTABILITY, FITNESS FOR A PARTICULAR PURPOSE AND NON-INFRINGEMENT.
 * IN NO EVENT SHALL TUNGSTEN GRAPHICS AND/OR ITS SUPPLIERS BE LIABLE FOR
 * ANY CLAIM, DAMAGES OR OTHER LIABILITY, WHETHER IN AN ACTION OF CONTRACT,
 * TORT OR OTHERWISE, ARISING FROM, OUT OF OR IN CONNECTION WITH THE
 * SOFTWARE OR THE USE OR OTHER DEALINGS IN THE SOFTWARE.
 *
 **************************************************************************/

#include "util/u_inlines.h"
#include "util/u_memory.h"

#include "sp_video_context.h"
<<<<<<< HEAD
#include <pipe/p_inlines.h>
#include <util/u_memory.h>
#include <util/u_rect.h>
#include <util/u_video.h>
#include "sp_winsys.h"
#include "sp_texture.h"
=======
#include "sp_texture.h"

>>>>>>> 45df4bad

static void
sp_mpeg12_destroy(struct pipe_video_context *vpipe)
{
   struct sp_mpeg12_context *ctx = (struct sp_mpeg12_context*)vpipe;

   assert(vpipe);

   /* Asserted in softpipe_delete_fs_state() for some reason */
   ctx->pipe->bind_vs_state(ctx->pipe, NULL);
   ctx->pipe->bind_fs_state(ctx->pipe, NULL);

   ctx->pipe->delete_blend_state(ctx->pipe, ctx->blend);
   ctx->pipe->delete_rasterizer_state(ctx->pipe, ctx->rast);
   ctx->pipe->delete_depth_stencil_alpha_state(ctx->pipe, ctx->dsa);

   pipe_video_surface_reference(&ctx->decode_target, NULL);
   vl_compositor_cleanup(&ctx->compositor);
   vl_mpeg12_mc_renderer_cleanup(&ctx->mc_renderer);
   ctx->pipe->destroy(ctx->pipe);

   FREE(ctx);
}

static void
sp_mpeg12_decode_macroblocks(struct pipe_video_context *vpipe,
                             struct pipe_video_surface *past,
                             struct pipe_video_surface *future,
                             unsigned num_macroblocks,
                             struct pipe_macroblock *macroblocks,
                             struct pipe_fence_handle **fence)
{
   struct sp_mpeg12_context *ctx = (struct sp_mpeg12_context*)vpipe;
   struct pipe_mpeg12_macroblock *mpeg12_macroblocks = (struct pipe_mpeg12_macroblock*)macroblocks;

   assert(vpipe);
   assert(num_macroblocks);
   assert(macroblocks);
   assert(macroblocks->codec == PIPE_VIDEO_CODEC_MPEG12);
   assert(ctx->decode_target);

   vl_mpeg12_mc_renderer_render_macroblocks(&ctx->mc_renderer,
                                            softpipe_video_surface(ctx->decode_target)->tex,
                                            past ? softpipe_video_surface(past)->tex : NULL,
                                            future ? softpipe_video_surface(future)->tex : NULL,
                                            num_macroblocks, mpeg12_macroblocks, fence);
}

static void
sp_mpeg12_surface_fill(struct pipe_video_context *vpipe,
                       struct pipe_surface *dst,
                       unsigned dstx, unsigned dsty,
                       unsigned width, unsigned height,
                       unsigned value)
{
   struct sp_mpeg12_context *ctx = (struct sp_mpeg12_context*)vpipe;

   assert(vpipe);
   assert(dst);

   if (ctx->pipe->surface_fill)
      ctx->pipe->surface_fill(ctx->pipe, dst, dstx, dsty, width, height, value);
   else
      util_surface_fill(ctx->pipe, dst, dstx, dsty, width, height, value);
}

static void
sp_mpeg12_surface_copy(struct pipe_video_context *vpipe,
                       struct pipe_surface *dst,
                       unsigned dstx, unsigned dsty,
                       struct pipe_surface *src,
                       unsigned srcx, unsigned srcy,
                       unsigned width, unsigned height)
{
   struct sp_mpeg12_context *ctx = (struct sp_mpeg12_context*)vpipe;

   assert(vpipe);
   assert(dst);

   if (ctx->pipe->surface_copy)
      ctx->pipe->surface_copy(ctx->pipe, dst, dstx, dsty, src, srcx, srcy, width, height);
   else
      util_surface_copy(ctx->pipe, FALSE, dst, dstx, dsty, src, srcx, srcy, width, height);
}

static void
sp_mpeg12_render_picture(struct pipe_video_context     *vpipe,
                         struct pipe_video_surface     *src_surface,
                         enum pipe_mpeg12_picture_type picture_type,
                         /*unsigned                    num_past_surfaces,
                         struct pipe_video_surface     *past_surfaces,
                         unsigned                      num_future_surfaces,
                         struct pipe_video_surface     *future_surfaces,*/
                         struct pipe_video_rect        *src_area,
                         struct pipe_surface           *dst_surface,
                         struct pipe_video_rect        *dst_area,
                         struct pipe_fence_handle      **fence)
{
   struct sp_mpeg12_context *ctx = (struct sp_mpeg12_context*)vpipe;

   assert(vpipe);
   assert(src_surface);
   assert(src_area);
   assert(dst_surface);
   assert(dst_area);

   vl_compositor_render(&ctx->compositor, softpipe_video_surface(src_surface)->tex,
                        picture_type, src_area, dst_surface->texture, dst_area, fence);
}

static void
sp_mpeg12_set_picture_background(struct pipe_video_context *vpipe,
                                  struct pipe_texture *bg,
                                  struct pipe_video_rect *bg_src_rect)
{
   struct sp_mpeg12_context *ctx = (struct sp_mpeg12_context*)vpipe;

   assert(vpipe);
   assert(bg);
   assert(bg_src_rect);

   vl_compositor_set_background(&ctx->compositor, bg, bg_src_rect);
}

static void
sp_mpeg12_set_picture_layers(struct pipe_video_context *vpipe,
                             struct pipe_texture *layers[],
                             struct pipe_video_rect *src_rects[],
                             struct pipe_video_rect *dst_rects[],
                             unsigned num_layers)
{
   struct sp_mpeg12_context *ctx = (struct sp_mpeg12_context*)vpipe;

   assert(vpipe);
   assert((layers && src_rects && dst_rects) ||
          (!layers && !src_rects && !dst_rects));

   vl_compositor_set_layers(&ctx->compositor, layers, src_rects, dst_rects, num_layers);
}

static void
sp_mpeg12_set_decode_target(struct pipe_video_context *vpipe,
                            struct pipe_video_surface *dt)
{
   struct sp_mpeg12_context *ctx = (struct sp_mpeg12_context*)vpipe;

   assert(vpipe);
   assert(dt);

   pipe_video_surface_reference(&ctx->decode_target, dt);
}

static void
sp_mpeg12_set_csc_matrix(struct pipe_video_context *vpipe, const float *mat)
{
   struct sp_mpeg12_context *ctx = (struct sp_mpeg12_context*)vpipe;

   assert(vpipe);

   vl_compositor_set_csc_matrix(&ctx->compositor, mat);
}

static bool
init_pipe_state(struct sp_mpeg12_context *ctx)
{
   struct pipe_rasterizer_state rast;
   struct pipe_blend_state blend;
   struct pipe_depth_stencil_alpha_state dsa;
   unsigned i;

   assert(ctx);

   rast.flatshade = 1;
   rast.flatshade_first = 0;
   rast.light_twoside = 0;
   rast.front_winding = PIPE_WINDING_CCW;
   rast.cull_mode = PIPE_WINDING_CW;
   rast.fill_cw = PIPE_POLYGON_MODE_FILL;
   rast.fill_ccw = PIPE_POLYGON_MODE_FILL;
   rast.offset_cw = 0;
   rast.offset_ccw = 0;
   rast.scissor = 0;
   rast.poly_smooth = 0;
   rast.poly_stipple_enable = 0;
   rast.sprite_coord_enable = 0;
   rast.point_size_per_vertex = 0;
   rast.multisample = 0;
   rast.line_smooth = 0;
   rast.line_stipple_enable = 0;
   rast.line_stipple_factor = 0;
   rast.line_stipple_pattern = 0;
   rast.line_last_pixel = 0;
   rast.line_width = 1;
   rast.point_smooth = 0;
   rast.point_quad_rasterization = 0;
   rast.point_size = 1;
   rast.offset_units = 1;
   rast.offset_scale = 1;
<<<<<<< HEAD
   rast.gl_rasterization_rules = 1;
   /*rast.sprite_coord_mode[i] = ;*/
=======
>>>>>>> 45df4bad
   ctx->rast = ctx->pipe->create_rasterizer_state(ctx->pipe, &rast);
   ctx->pipe->bind_rasterizer_state(ctx->pipe, ctx->rast);

   blend.independent_blend_enable = 0;
   blend.rt[0].blend_enable = 0;
   blend.rt[0].rgb_func = PIPE_BLEND_ADD;
   blend.rt[0].rgb_src_factor = PIPE_BLENDFACTOR_ONE;
   blend.rt[0].rgb_dst_factor = PIPE_BLENDFACTOR_ONE;
   blend.rt[0].alpha_func = PIPE_BLEND_ADD;
   blend.rt[0].alpha_src_factor = PIPE_BLENDFACTOR_ONE;
   blend.rt[0].alpha_dst_factor = PIPE_BLENDFACTOR_ONE;
   blend.logicop_enable = 0;
   blend.logicop_func = PIPE_LOGICOP_CLEAR;
   /* Needed to allow color writes to FB, even if blending disabled */
   blend.rt[0].colormask = PIPE_MASK_RGBA;
   blend.dither = 0;
   ctx->blend = ctx->pipe->create_blend_state(ctx->pipe, &blend);
   ctx->pipe->bind_blend_state(ctx->pipe, ctx->blend);

   dsa.depth.enabled = 0;
   dsa.depth.writemask = 0;
   dsa.depth.func = PIPE_FUNC_ALWAYS;
   for (i = 0; i < 2; ++i) {
      dsa.stencil[i].enabled = 0;
      dsa.stencil[i].func = PIPE_FUNC_ALWAYS;
      dsa.stencil[i].fail_op = PIPE_STENCIL_OP_KEEP;
      dsa.stencil[i].zpass_op = PIPE_STENCIL_OP_KEEP;
      dsa.stencil[i].zfail_op = PIPE_STENCIL_OP_KEEP;
      dsa.stencil[i].valuemask = 0;
      dsa.stencil[i].writemask = 0;
   }
   dsa.alpha.enabled = 0;
   dsa.alpha.func = PIPE_FUNC_ALWAYS;
   dsa.alpha.ref_value = 0;
   ctx->dsa = ctx->pipe->create_depth_stencil_alpha_state(ctx->pipe, &dsa);
   ctx->pipe->bind_depth_stencil_alpha_state(ctx->pipe, ctx->dsa);

   return true;
}

static struct pipe_video_context *
sp_mpeg12_create(struct pipe_context *pipe, enum pipe_video_profile profile,
                 enum pipe_video_chroma_format chroma_format,
                 unsigned width, unsigned height,
                 enum VL_MPEG12_MC_RENDERER_BUFFER_MODE bufmode,
                 enum VL_MPEG12_MC_RENDERER_EMPTY_BLOCK eb_handling,
                 bool pot_buffers)
{
   struct sp_mpeg12_context *ctx;

   assert(u_reduce_video_profile(profile) == PIPE_VIDEO_CODEC_MPEG12);

   ctx = CALLOC_STRUCT(sp_mpeg12_context);

   if (!ctx)
      return NULL;

   ctx->base.profile = profile;
   ctx->base.chroma_format = chroma_format;
   ctx->base.width = width;
   ctx->base.height = height;

   ctx->base.screen = pipe->screen;
   ctx->base.destroy = sp_mpeg12_destroy;
   ctx->base.decode_macroblocks = sp_mpeg12_decode_macroblocks;
   ctx->base.render_picture = sp_mpeg12_render_picture;
   ctx->base.surface_fill = sp_mpeg12_surface_fill;
   ctx->base.surface_copy = sp_mpeg12_surface_copy;
   ctx->base.set_picture_background = sp_mpeg12_set_picture_background;
   ctx->base.set_picture_layers = sp_mpeg12_set_picture_layers;
   ctx->base.set_decode_target = sp_mpeg12_set_decode_target;
   ctx->base.set_csc_matrix = sp_mpeg12_set_csc_matrix;

<<<<<<< HEAD
   ctx->pipe = pipe;
=======
   ctx->pipe = screen->context_create(screen, NULL);
   if (!ctx->pipe) {
      FREE(ctx);
      return NULL;
   }
>>>>>>> 45df4bad

   if (!vl_mpeg12_mc_renderer_init(&ctx->mc_renderer, ctx->pipe,
                                   width, height, chroma_format,
                                   bufmode, eb_handling, pot_buffers)) {
      ctx->pipe->destroy(ctx->pipe);
      FREE(ctx);
      return NULL;
   }

   if (!vl_compositor_init(&ctx->compositor, ctx->pipe)) {
      vl_mpeg12_mc_renderer_cleanup(&ctx->mc_renderer);
      ctx->pipe->destroy(ctx->pipe);
      FREE(ctx);
      return NULL;
   }

   if (!init_pipe_state(ctx)) {
      vl_compositor_cleanup(&ctx->compositor);
      vl_mpeg12_mc_renderer_cleanup(&ctx->mc_renderer);
      ctx->pipe->destroy(ctx->pipe);
      FREE(ctx);
      return NULL;
   }

   return &ctx->base;
}

struct pipe_video_context *
sp_video_create(struct pipe_screen *screen, enum pipe_video_profile profile,
                enum pipe_video_chroma_format chroma_format,
                unsigned width, unsigned height)
{
   struct pipe_context *pipe;

   assert(screen);
   assert(width && height);

   pipe = softpipe_create(screen);
   if (!pipe)
      return NULL;

   /* TODO: Use slice buffering for softpipe when implemented, no advantage to buffering an entire picture with softpipe */
   /* TODO: Use XFER_NONE when implemented */
   return sp_video_create_ex(pipe, profile,
                             chroma_format,
                             width, height,
                             VL_MPEG12_MC_RENDERER_BUFFER_PICTURE,
                             VL_MPEG12_MC_RENDERER_EMPTY_BLOCK_XFER_ONE,
                             true);
}

struct pipe_video_context *
sp_video_create_ex(struct pipe_context *pipe, enum pipe_video_profile profile,
                   enum pipe_video_chroma_format chroma_format,
                   unsigned width, unsigned height,
                   enum VL_MPEG12_MC_RENDERER_BUFFER_MODE bufmode,
                   enum VL_MPEG12_MC_RENDERER_EMPTY_BLOCK eb_handling,
                   bool pot_buffers)
{
   assert(pipe);
   assert(width && height);

   switch (u_reduce_video_profile(profile)) {
      case PIPE_VIDEO_CODEC_MPEG12:
         return sp_mpeg12_create(pipe, profile,
                                 chroma_format,
                                 width, height,
                                 bufmode, eb_handling,
                                 pot_buffers);
      default:
         return NULL;
   }
}<|MERGE_RESOLUTION|>--- conflicted
+++ resolved
@@ -29,17 +29,12 @@
 #include "util/u_memory.h"
 
 #include "sp_video_context.h"
-<<<<<<< HEAD
-#include <pipe/p_inlines.h>
+#include <util/u_inlines.h>
 #include <util/u_memory.h>
 #include <util/u_rect.h>
 #include <util/u_video.h>
 #include "sp_winsys.h"
 #include "sp_texture.h"
-=======
-#include "sp_texture.h"
-
->>>>>>> 45df4bad
 
 static void
 sp_mpeg12_destroy(struct pipe_video_context *vpipe)
@@ -238,11 +233,7 @@
    rast.point_size = 1;
    rast.offset_units = 1;
    rast.offset_scale = 1;
-<<<<<<< HEAD
    rast.gl_rasterization_rules = 1;
-   /*rast.sprite_coord_mode[i] = ;*/
-=======
->>>>>>> 45df4bad
    ctx->rast = ctx->pipe->create_rasterizer_state(ctx->pipe, &rast);
    ctx->pipe->bind_rasterizer_state(ctx->pipe, ctx->rast);
 
@@ -316,15 +307,7 @@
    ctx->base.set_decode_target = sp_mpeg12_set_decode_target;
    ctx->base.set_csc_matrix = sp_mpeg12_set_csc_matrix;
 
-<<<<<<< HEAD
    ctx->pipe = pipe;
-=======
-   ctx->pipe = screen->context_create(screen, NULL);
-   if (!ctx->pipe) {
-      FREE(ctx);
-      return NULL;
-   }
->>>>>>> 45df4bad
 
    if (!vl_mpeg12_mc_renderer_init(&ctx->mc_renderer, ctx->pipe,
                                    width, height, chroma_format,
@@ -362,7 +345,7 @@
    assert(screen);
    assert(width && height);
 
-   pipe = softpipe_create(screen);
+   pipe = screen->context_create(screen, NULL);
    if (!pipe)
       return NULL;
 
