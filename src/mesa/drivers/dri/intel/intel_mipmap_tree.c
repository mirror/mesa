--- conflicted
+++ resolved
@@ -821,10 +821,6 @@
    *y = mt->level[level].slice[slice].y_offset;
 }
 
-<<<<<<< HEAD
-void
-intel_miptree_get_tile_offsets(const struct intel_mipmap_tree *mt,
-=======
 /**
  * Rendering with tiled buffers requires that the base address of the buffer
  * be aligned to a page boundary.  For renderbuffers, and sometimes with
@@ -837,17 +833,12 @@
  */
 uint32_t
 intel_miptree_get_tile_offsets(struct intel_mipmap_tree *mt,
->>>>>>> 51498a3e
                                GLuint level, GLuint slice,
                                uint32_t *tile_x,
                                uint32_t *tile_y)
 {
-<<<<<<< HEAD
-   const struct intel_region *region = mt->region;
-=======
    struct intel_region *region = mt->region;
    uint32_t x, y;
->>>>>>> 51498a3e
    uint32_t mask_x, mask_y;
 
    intel_region_get_tile_masks(region, &mask_x, &mask_y, false);
