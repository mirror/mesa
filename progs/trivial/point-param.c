--- conflicted
+++ resolved
@@ -90,23 +90,12 @@
 
    printf("Expected point sizes:\n");
    glBegin(GL_POINTS);
-<<<<<<< HEAD
    for (i = 0; i < 5; i++) {
       float x = -0.8 + i * 0.4;
       float z = -i * 20 - 10;
       glVertex3f( x, 0.0, z);
       printf(" %f\n", expected(z, size, atten));
    }
-=======
-   glColor3f(1,0,0); 
-   glVertex3f( 0.9, -0.9, -10.0);
-   glColor3f(1,1,0); 
-   glVertex3f( 0.9,  0.9, -5.0);
-   glColor3f(1,0,1); 
-   glVertex3f(-0.9,  0.9, -30.0);
-   glColor3f(0,1,1); 
-   glVertex3f(-0.9,  -0.9, -20.0);
->>>>>>> e6887a57
    glEnd();
 
    glFlush();
