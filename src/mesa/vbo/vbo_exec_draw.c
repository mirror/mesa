/*
 * Mesa 3-D graphics library
 * Version:  7.2
 *
 * Copyright (C) 1999-2008  Brian Paul   All Rights Reserved.
 *
 * Permission is hereby granted, free of charge, to any person obtaining a
 * copy of this software and associated documentation files (the "Software"),
 * to deal in the Software without restriction, including without limitation
 * the rights to use, copy, modify, merge, publish, distribute, sublicense,
 * and/or sell copies of the Software, and to permit persons to whom the
 * Software is furnished to do so, subject to the following conditions:
 *
 * The above copyright notice and this permission notice shall be included
 * in all copies or substantial portions of the Software.
 *
 * THE SOFTWARE IS PROVIDED "AS IS", WITHOUT WARRANTY OF ANY KIND, EXPRESS
 * OR IMPLIED, INCLUDING BUT NOT LIMITED TO THE WARRANTIES OF MERCHANTABILITY,
 * FITNESS FOR A PARTICULAR PURPOSE AND NONINFRINGEMENT.  IN NO EVENT SHALL
 * BRIAN PAUL BE LIABLE FOR ANY CLAIM, DAMAGES OR OTHER LIABILITY, WHETHER IN
 * AN ACTION OF CONTRACT, TORT OR OTHERWISE, ARISING FROM, OUT OF OR IN
 * CONNECTION WITH THE SOFTWARE OR THE USE OR OTHER DEALINGS IN THE SOFTWARE.
 *
 * Authors:
 *    Keith Whitwell <keith@tungstengraphics.com>
 */

#include "main/glheader.h"
#include "main/bufferobj.h"
#include "main/context.h"
#include "main/enums.h"
#include "main/state.h"
#include "main/macros.h"

#include "vbo_context.h"


static void vbo_exec_debug_verts( struct vbo_exec_context *exec )
{
   GLuint count = exec->vtx.vert_count;
   GLuint i;

   _mesa_printf("%s: %u vertices %d primitives, %d vertsize\n",
		__FUNCTION__,
		count,
		exec->vtx.prim_count,
		exec->vtx.vertex_size);

   for (i = 0 ; i < exec->vtx.prim_count ; i++) {
      struct _mesa_prim *prim = &exec->vtx.prim[i];
      _mesa_printf("   prim %d: %s%s %d..%d %s %s\n",
		   i, 
		   _mesa_lookup_enum_by_nr(prim->mode),
		   prim->weak ? " (weak)" : "",
		   prim->start, 
		   prim->start + prim->count,
		   prim->begin ? "BEGIN" : "(wrap)",
		   prim->end ? "END" : "(wrap)");
   }
}


/*
 * NOTE: Need to have calculated primitives by this point -- do it on the fly.
 * NOTE: Old 'parity' issue is gone.
 */
static GLuint vbo_copy_vertices( struct vbo_exec_context *exec )
{
   GLuint nr = exec->vtx.prim[exec->vtx.prim_count-1].count;
   GLuint ovf, i;
   GLuint sz = exec->vtx.vertex_size;
   GLfloat *dst = exec->vtx.copied.buffer;
   GLfloat *src = ((GLfloat *)exec->vtx.buffer_map + 
		   exec->vtx.prim[exec->vtx.prim_count-1].start * 
		   exec->vtx.vertex_size);


   switch( exec->ctx->Driver.CurrentExecPrimitive )
   {
   case GL_POINTS:
      return 0;
   case GL_LINES:
      ovf = nr&1;
      for (i = 0 ; i < ovf ; i++)
	 _mesa_memcpy( dst+i*sz, src+(nr-ovf+i)*sz, sz * sizeof(GLfloat) );
      return i;
   case GL_TRIANGLES:
      ovf = nr%3;
      for (i = 0 ; i < ovf ; i++)
	 _mesa_memcpy( dst+i*sz, src+(nr-ovf+i)*sz, sz * sizeof(GLfloat) );
      return i;
   case GL_QUADS:
      ovf = nr&3;
      for (i = 0 ; i < ovf ; i++)
	 _mesa_memcpy( dst+i*sz, src+(nr-ovf+i)*sz, sz * sizeof(GLfloat) );
      return i;
   case GL_LINE_STRIP:
      if (nr == 0) 
	 return 0;
      else {
	 _mesa_memcpy( dst, src+(nr-1)*sz, sz * sizeof(GLfloat) );
	 return 1;
      }
   case GL_LINE_LOOP:
   case GL_TRIANGLE_FAN:
   case GL_POLYGON:
      if (nr == 0) 
	 return 0;
      else if (nr == 1) {
	 _mesa_memcpy( dst, src+0, sz * sizeof(GLfloat) );
	 return 1;
      } else {
	 _mesa_memcpy( dst, src+0, sz * sizeof(GLfloat) );
	 _mesa_memcpy( dst+sz, src+(nr-1)*sz, sz * sizeof(GLfloat) );
	 return 2;
      }
   case GL_TRIANGLE_STRIP:
      /* no parity issue, but need to make sure the tri is not drawn twice */
      if (nr & 1) {
	 exec->vtx.prim[exec->vtx.prim_count-1].count--;
      }
      /* fallthrough */
   case GL_QUAD_STRIP:
      switch (nr) {
      case 0: ovf = 0; break;
      case 1: ovf = 1; break;
      default: ovf = 2 + (nr&1); break;
      }
      for (i = 0 ; i < ovf ; i++)
	 _mesa_memcpy( dst+i*sz, src+(nr-ovf+i)*sz, sz * sizeof(GLfloat) );
      return i;
   case PRIM_OUTSIDE_BEGIN_END:
      return 0;
   default:
      assert(0);
      return 0;
   }
}



/* TODO: populate these as the vertex is defined:
 */
static void vbo_exec_bind_arrays( GLcontext *ctx )
{
   struct vbo_context *vbo = vbo_context(ctx);
   struct vbo_exec_context *exec = &vbo->exec;
   struct gl_client_array *arrays = exec->vtx.arrays;
   GLuint count = exec->vtx.vert_count;
   GLubyte *data = exec->vtx.buffer_map;
   const GLuint *map;
   GLuint attr;

   /* Install the default (ie Current) attributes first, then overlay
    * all active ones.
    */
   switch (get_program_mode(exec->ctx)) {
   case VP_NONE:
      for (attr = 0; attr < 16; attr++) {
         exec->vtx.inputs[attr] = &vbo->legacy_currval[attr];
      }
      for (attr = 0; attr < MAT_ATTRIB_MAX; attr++) {
         exec->vtx.inputs[attr + 16] = &vbo->mat_currval[attr];
      }
      map = vbo->map_vp_none;
      break;
   case VP_NV:
   case VP_ARB:
      /* The aliasing of attributes for NV vertex programs has already
       * occurred.  NV vertex programs cannot access material values,
       * nor attributes greater than VERT_ATTRIB_TEX7.  
       */
      for (attr = 0; attr < 16; attr++) {
         exec->vtx.inputs[attr] = &vbo->legacy_currval[attr];
         exec->vtx.inputs[attr + 16] = &vbo->generic_currval[attr];
      }
      map = vbo->map_vp_arb;
      break;
   }

   /* Make all active attributes (including edgeflag) available as
    * arrays of floats.
    */
   for (attr = 0; attr < VERT_ATTRIB_MAX ; attr++) {
      const GLuint src = map[attr];

      if (exec->vtx.attrsz[src]) {
         /* override the default array set above */
         exec->vtx.inputs[attr] = &arrays[attr];

         if (exec->vtx.bufferobj->Name) {
            /* a real buffer obj: Ptr is an offset, not a pointer*/
            int offset;
            assert(exec->vtx.bufferobj->Pointer);  /* buf should be mapped */
            offset = (GLbyte *) data - (GLbyte *) exec->vtx.bufferobj->Pointer;
            assert(offset >= 0);
            arrays[attr].Ptr = (void *) offset;
         }
         else {
            /* Ptr into ordinary app memory */
            arrays[attr].Ptr = (void *) data;
         }
<<<<<<< HEAD

=======
>>>>>>> 1e3a44fa
	 arrays[attr].Size = exec->vtx.attrsz[src];
	 arrays[attr].StrideB = exec->vtx.vertex_size * sizeof(GLfloat);
	 arrays[attr].Stride = exec->vtx.vertex_size * sizeof(GLfloat);
	 arrays[attr].Type = GL_FLOAT;
	 arrays[attr].Enabled = 1;
         _mesa_reference_buffer_object(ctx,
                                       &arrays[attr].BufferObj,
                                       exec->vtx.bufferobj);
	 arrays[attr]._MaxElement = count; /* ??? */

	 data += exec->vtx.attrsz[src] * sizeof(GLfloat);
      }
   }
}


/**
 * Execute the buffer and save copied verts.
 */
void vbo_exec_vtx_flush( struct vbo_exec_context *exec )
{
   if (0)
      vbo_exec_debug_verts( exec );


   if (exec->vtx.prim_count && 
       exec->vtx.vert_count) {

      exec->vtx.copied.nr = vbo_copy_vertices( exec ); 

      if (exec->vtx.copied.nr != exec->vtx.vert_count) {
	 GLcontext *ctx = exec->ctx;

	 GLenum target = GL_ARRAY_BUFFER_ARB;
	 GLenum access = GL_READ_WRITE_ARB;
	 GLenum usage = GL_STREAM_DRAW_ARB;
	 GLsizei size = VBO_VERT_BUFFER_SIZE * sizeof(GLfloat);
	 
	 /* Before the unmap (why?)
	  */
	 vbo_exec_bind_arrays( ctx );

<<<<<<< HEAD
	 ctx->Driver.UnmapBuffer(ctx, target, exec->vtx.bufferobj);
	 exec->vtx.buffer_map = NULL;
=======
         /* if using a real VBO, unmap it before drawing */
         if (exec->vtx.bufferobj->Name) {
            ctx->Driver.UnmapBuffer(ctx, target, exec->vtx.bufferobj);
            exec->vtx.buffer_map = NULL;
         }
>>>>>>> 1e3a44fa

	 vbo_context(ctx)->draw_prims( ctx, 
				       exec->vtx.inputs, 
				       exec->vtx.prim, 
				       exec->vtx.prim_count,
				       NULL,
				       0,
				       exec->vtx.vert_count - 1);

<<<<<<< HEAD
	 /* Get new data:
	  */
	 ctx->Driver.BufferData(ctx, target, size, NULL, usage, exec->vtx.bufferobj);
	 exec->vtx.buffer_map
	    = ctx->Driver.MapBuffer(ctx, target, access, exec->vtx.bufferobj);
=======
	 /* If using a real VBO, get new storage */
         if (exec->vtx.bufferobj->Name) {
            ctx->Driver.BufferData(ctx, target, size, NULL, usage, exec->vtx.bufferobj);
            exec->vtx.buffer_map = 
               ctx->Driver.MapBuffer(ctx, target, access, exec->vtx.bufferobj);
         }
>>>>>>> 1e3a44fa
      }
   }

   exec->vtx.prim_count = 0;
   exec->vtx.vert_count = 0;
   exec->vtx.vbptr = (GLfloat *)exec->vtx.buffer_map;
}<|MERGE_RESOLUTION|>--- conflicted
+++ resolved
@@ -200,10 +200,6 @@
             /* Ptr into ordinary app memory */
             arrays[attr].Ptr = (void *) data;
          }
-<<<<<<< HEAD
-
-=======
->>>>>>> 1e3a44fa
 	 arrays[attr].Size = exec->vtx.attrsz[src];
 	 arrays[attr].StrideB = exec->vtx.vertex_size * sizeof(GLfloat);
 	 arrays[attr].Stride = exec->vtx.vertex_size * sizeof(GLfloat);
@@ -246,16 +242,11 @@
 	  */
 	 vbo_exec_bind_arrays( ctx );
 
-<<<<<<< HEAD
-	 ctx->Driver.UnmapBuffer(ctx, target, exec->vtx.bufferobj);
-	 exec->vtx.buffer_map = NULL;
-=======
          /* if using a real VBO, unmap it before drawing */
          if (exec->vtx.bufferobj->Name) {
             ctx->Driver.UnmapBuffer(ctx, target, exec->vtx.bufferobj);
             exec->vtx.buffer_map = NULL;
          }
->>>>>>> 1e3a44fa
 
 	 vbo_context(ctx)->draw_prims( ctx, 
 				       exec->vtx.inputs, 
@@ -265,20 +256,12 @@
 				       0,
 				       exec->vtx.vert_count - 1);
 
-<<<<<<< HEAD
-	 /* Get new data:
-	  */
-	 ctx->Driver.BufferData(ctx, target, size, NULL, usage, exec->vtx.bufferobj);
-	 exec->vtx.buffer_map
-	    = ctx->Driver.MapBuffer(ctx, target, access, exec->vtx.bufferobj);
-=======
 	 /* If using a real VBO, get new storage */
          if (exec->vtx.bufferobj->Name) {
             ctx->Driver.BufferData(ctx, target, size, NULL, usage, exec->vtx.bufferobj);
             exec->vtx.buffer_map = 
                ctx->Driver.MapBuffer(ctx, target, access, exec->vtx.bufferobj);
          }
->>>>>>> 1e3a44fa
       }
    }
 
