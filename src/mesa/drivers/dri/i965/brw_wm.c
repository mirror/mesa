--- conflicted
+++ resolved
@@ -139,10 +139,7 @@
    c->fp = fp;
    c->env_param = brw->intel.ctx.FragmentProgram.Parameters;
 
-<<<<<<< HEAD
-=======
     brw_init_compile(brw, &c->func);
->>>>>>> d3f7b463
    if (brw_wm_is_glsl(&c->fp->program)) {
        brw_wm_glsl_emit(brw, c);
    } else {
@@ -150,11 +147,7 @@
 	* post-fragment-program tasks such as interpolation and fogging.
 	*/
        brw_wm_pass_fp(c);
-<<<<<<< HEAD
-   
-=======
-
->>>>>>> d3f7b463
+
        /* Translate to intermediate representation.  Build register usage
 	* chains.
 	*/
@@ -164,24 +157,10 @@
 	*/
        brw_wm_pass1(c);
 
-<<<<<<< HEAD
-       /* Hal optimization
-	*/
-       brw_wm_pass_hal (c);
-   
-=======
->>>>>>> d3f7b463
        /* Register allocation.
 	*/
        c->grf_limit = BRW_WM_MAX_GRF/2;
 
-<<<<<<< HEAD
-       /* This is where we start emitting gen4 code:
-	*/
-       brw_init_compile(brw, &c->func);    
-
-=======
->>>>>>> d3f7b463
        brw_wm_pass2(c);
 
        c->prog_data.total_grf = c->max_wm_grf;
@@ -196,10 +175,6 @@
 	*/
        brw_wm_emit(c);
    }
-<<<<<<< HEAD
-
-=======
->>>>>>> d3f7b463
    /* get the program
     */
    program = brw_get_program(&c->func, &program_size);
