/*
 * Mesa 3-D graphics library
<<<<<<< HEAD
 * Version:  7.0.3
=======
 * Version:  7.1
>>>>>>> d3f7b463
 *
 * Copyright (C) 1999-2008  Brian Paul   All Rights Reserved.
 *
 * Permission is hereby granted, free of charge, to any person obtaining a
 * copy of this software and associated documentation files (the "Software"),
 * to deal in the Software without restriction, including without limitation
 * the rights to use, copy, modify, merge, publish, distribute, sublicense,
 * and/or sell copies of the Software, and to permit persons to whom the
 * Software is furnished to do so, subject to the following conditions:
 *
 * The above copyright notice and this permission notice shall be included
 * in all copies or substantial portions of the Software.
 *
 * THE SOFTWARE IS PROVIDED "AS IS", WITHOUT WARRANTY OF ANY KIND, EXPRESS
 * OR IMPLIED, INCLUDING BUT NOT LIMITED TO THE WARRANTIES OF MERCHANTABILITY,
 * FITNESS FOR A PARTICULAR PURPOSE AND NONINFRINGEMENT.  IN NO EVENT SHALL
 * BRIAN PAUL BE LIABLE FOR ANY CLAIM, DAMAGES OR OTHER LIABILITY, WHETHER IN
 * AN ACTION OF CONTRACT, TORT OR OTHERWISE, ARISING FROM, OUT OF OR IN
 * CONNECTION WITH THE SOFTWARE OR THE USE OR OTHER DEALINGS IN THE SOFTWARE.
 */


/**
 * \file imports.h
 * Standard C library function wrappers.
 *
 * This file provides wrappers for all the standard C library functions
 * like malloc(), free(), printf(), getenv(), etc.
 */


#ifndef IMPORTS_H
#define IMPORTS_H


/* XXX some of the stuff in glheader.h should be moved into this file.
 */
#include "glheader.h"
#include <GL/internal/glcore.h>


#ifdef __cplusplus
extern "C" {
#endif


/**********************************************************************/
/** \name General macros */
/*@{*/

#ifndef NULL
#define NULL 0
#endif


/** gcc -pedantic warns about long string literals, LONGSTRING silences that */
#if !defined(__GNUC__) || (__GNUC__ < 2) || \
    ((__GNUC__ == 2) && (__GNUC_MINOR__ <= 7))
# define LONGSTRING
#else
# define LONGSTRING __extension__
#endif

/*@}*/


/**********************************************************************/
/** Memory macros */
/*@{*/

/** Allocate \p BYTES bytes */
#define MALLOC(BYTES)      _mesa_malloc(BYTES)
/** Allocate and zero \p BYTES bytes */
#define CALLOC(BYTES)      _mesa_calloc(BYTES)
/** Allocate a structure of type \p T */
#define MALLOC_STRUCT(T)   (struct T *) _mesa_malloc(sizeof(struct T))
/** Allocate and zero a structure of type \p T */
#define CALLOC_STRUCT(T)   (struct T *) _mesa_calloc(sizeof(struct T))
/** Free memory */
#define FREE(PTR)          _mesa_free(PTR)

/** Allocate \p BYTES aligned at \p N bytes */
#define ALIGN_MALLOC(BYTES, N)     _mesa_align_malloc(BYTES, N)
/** Allocate and zero \p BYTES bytes aligned at \p N bytes */
#define ALIGN_CALLOC(BYTES, N)     _mesa_align_calloc(BYTES, N)
/** Allocate a structure of type \p T aligned at \p N bytes */
#define ALIGN_MALLOC_STRUCT(T, N)  (struct T *) _mesa_align_malloc(sizeof(struct T), N)
/** Allocate and zero a structure of type \p T aligned at \p N bytes */
#define ALIGN_CALLOC_STRUCT(T, N)  (struct T *) _mesa_align_calloc(sizeof(struct T), N)
/** Free aligned memory */
#define ALIGN_FREE(PTR)            _mesa_align_free(PTR)

/** Copy \p BYTES bytes from \p SRC into \p DST */
#define MEMCPY( DST, SRC, BYTES)   _mesa_memcpy(DST, SRC, BYTES)
/** Set \p N bytes in \p DST to \p VAL */
#define MEMSET( DST, VAL, N )      _mesa_memset(DST, VAL, N)

/*@}*/


/*
 * For GL_ARB_vertex_buffer_object we need to treat vertex array pointers
 * as offsets into buffer stores.  Since the vertex array pointer and
 * buffer store pointer are both pointers and we need to add them, we use
 * this macro.
 * Both pointers/offsets are expressed in bytes.
 */
#define ADD_POINTERS(A, B)  ( (GLubyte *) (A) + (uintptr_t) (B) )


/**
 * Sometimes we treat GLfloats as GLints.  On x86 systems, moving a float
 * as a int (thereby using integer registers instead of FP registers) is
 * a performance win.  Typically, this can be done with ordinary casts.
 * But with gcc's -fstrict-aliasing flag (which defaults to on in gcc 3.0)
 * these casts generate warnings.
 * The following union typedef is used to solve that.
 */
typedef union { GLfloat f; GLint i; } fi_type;



/**********************************************************************
 * Math macros
 */

#define MAX_GLUSHORT	0xffff
#define MAX_GLUINT	0xffffffff

#ifndef M_PI
#define M_PI (3.1415926536)
#endif

#ifndef M_E
#define M_E (2.7182818284590452354)
#endif

#ifndef ONE_DIV_LN2
#define ONE_DIV_LN2 (1.442695040888963456)
#endif

#ifndef ONE_DIV_SQRT_LN2
#define ONE_DIV_SQRT_LN2 (1.201122408786449815)
#endif

#ifndef FLT_MAX_EXP
#define FLT_MAX_EXP 128
#endif

/* Degrees to radians conversion: */
#define DEG2RAD (M_PI/180.0)


/***
 *** USE_IEEE: Determine if we're using IEEE floating point
 ***/
#if defined(__i386__) || defined(__386__) || defined(__sparc__) || \
    defined(__s390x__) || defined(__powerpc__) || \
<<<<<<< HEAD
    defined(__amd64__) || defined(__x86_64__) || \
=======
    defined(__x86_64__) || \
>>>>>>> d3f7b463
    defined(ia64) || defined(__ia64__) || \
    defined(__hppa__) || defined(hpux) || \
    defined(__mips) || defined(_MIPS_ARCH) || \
    defined(__arm__) || \
    defined(__sh__) || defined(__m32r__) || \
    (defined(__sun) && defined(_IEEE_754)) || \
    (defined(__alpha__) && (defined(__IEEE_FLOAT) || !defined(VMS)))
#define USE_IEEE
#define IEEE_ONE 0x3f800000
#endif


/***
 *** SQRTF: single-precision square root
 ***/
#if 0 /* _mesa_sqrtf() not accurate enough - temporarily disabled */
#  define SQRTF(X)  _mesa_sqrtf(X)
#else
#  define SQRTF(X)  (float) sqrt((float) (X))
#endif


/***
 *** INV_SQRTF: single-precision inverse square root
 ***/
#if 0
#define INV_SQRTF(X) _mesa_inv_sqrt(X)
#else
#define INV_SQRTF(X) (1.0F / SQRTF(X))  /* this is faster on a P4 */
#endif


/***
 *** LOG2: Log base 2 of float
 ***/
#ifdef USE_IEEE
#if 0
/* This is pretty fast, but not accurate enough (only 2 fractional bits).
 * Based on code from http://www.stereopsis.com/log2.html
 */
static INLINE GLfloat LOG2(GLfloat x)
{
   const GLfloat y = x * x * x * x;
   const GLuint ix = *((GLuint *) &y);
   const GLuint exp = (ix >> 23) & 0xFF;
   const GLint log2 = ((GLint) exp) - 127;
   return (GLfloat) log2 * (1.0 / 4.0);  /* 4, because of x^4 above */
}
#endif
/* Pretty fast, and accurate.
 * Based on code from http://www.flipcode.com/totd/
 */
static INLINE GLfloat LOG2(GLfloat val)
{
   fi_type num;
   GLint log_2;
   num.f = val;
   log_2 = ((num.i >> 23) & 255) - 128;
   num.i &= ~(255 << 23);
   num.i += 127 << 23;
   num.f = ((-1.0f/3) * num.f + 2) * num.f - 2.0f/3;
   return num.f + log_2;
}
#else
/*
 * NOTE: log_base_2(x) = log(x) / log(2)
 * NOTE: 1.442695 = 1/log(2).
 */
#define LOG2(x)  ((GLfloat) (log(x) * 1.442695F))
#endif


/***
 *** IS_INF_OR_NAN: test if float is infinite or NaN
 ***/
#ifdef USE_IEEE
static INLINE int IS_INF_OR_NAN( float x )
{
   fi_type tmp;
   tmp.f = x;
   return !(int)((unsigned int)((tmp.i & 0x7fffffff)-0x7f800000) >> 31);
}
#elif defined(isfinite)
#define IS_INF_OR_NAN(x)        (!isfinite(x))
#elif defined(finite)
#define IS_INF_OR_NAN(x)        (!finite(x))
#elif defined(__VMS)
#define IS_INF_OR_NAN(x)        (!finite(x))
#elif defined(__STDC_VERSION__) && __STDC_VERSION__ >= 199901L
#define IS_INF_OR_NAN(x)        (!isfinite(x))
#else
#define IS_INF_OR_NAN(x)        (!finite(x))
#endif


/***
 *** IS_NEGATIVE: test if float is negative
 ***/
#if defined(USE_IEEE)
static INLINE int GET_FLOAT_BITS( float x )
{
   fi_type fi;
   fi.f = x;
   return fi.i;
}
#define IS_NEGATIVE(x) (GET_FLOAT_BITS(x) < 0)
#else
#define IS_NEGATIVE(x) (x < 0.0F)
#endif


/***
 *** DIFFERENT_SIGNS: test if two floats have opposite signs
 ***/
#if defined(USE_IEEE)
#define DIFFERENT_SIGNS(x,y) ((GET_FLOAT_BITS(x) ^ GET_FLOAT_BITS(y)) & (1<<31))
#else
/* Could just use (x*y<0) except for the flatshading requirements.
 * Maybe there's a better way?
 */
#define DIFFERENT_SIGNS(x,y) ((x) * (y) <= 0.0F && (x) - (y) != 0.0F)
#endif


/***
 *** CEILF: ceiling of float
 *** FLOORF: floor of float
 *** FABSF: absolute value of float
 *** LOGF: the natural logarithm (base e) of the value
 *** EXPF: raise e to the value
 *** LDEXPF: multiply value by an integral power of two
 *** FREXPF: extract mantissa and exponent from value
 ***/
#if defined(__gnu_linux__)
/* C99 functions */
#define CEILF(x)   ceilf(x)
#define FLOORF(x)  floorf(x)
#define FABSF(x)   fabsf(x)
#define LOGF(x)    logf(x)
#define EXPF(x)    expf(x)
#define LDEXPF(x,y)  ldexpf(x,y)
#define FREXPF(x,y)  frexpf(x,y)
#else
#define CEILF(x)   ((GLfloat) ceil(x))
#define FLOORF(x)  ((GLfloat) floor(x))
#define FABSF(x)   ((GLfloat) fabs(x))
#define LOGF(x)    ((GLfloat) log(x))
#define EXPF(x)    ((GLfloat) exp(x))
#define LDEXPF(x,y)  ((GLfloat) ldexp(x,y))
#define FREXPF(x,y)  ((GLfloat) frexp(x,y))
#endif


/***
 *** IROUND: return (as an integer) float rounded to nearest integer
 ***/
#if defined(USE_SPARC_ASM) && defined(__GNUC__) && defined(__sparc__)
static INLINE int iround(float f)
{
   int r;
   __asm__ ("fstoi %1, %0" : "=f" (r) : "f" (f));
   return r;
}
#define IROUND(x)  iround(x)
#elif defined(USE_X86_ASM) && defined(__GNUC__) && defined(__i386__) && \
			(!defined(__BEOS__) || (__GNUC__ > 2 || (__GNUC__ == 2 && __GNUC_MINOR__ >= 95)))
static INLINE int iround(float f)
{
   int r;
   __asm__ ("fistpl %0" : "=m" (r) : "t" (f) : "st");
   return r;
}
#define IROUND(x)  iround(x)
#elif defined(USE_X86_ASM) && defined(__MSC__) && defined(__WIN32__)
static INLINE int iround(float f)
{
   int r;
   _asm {
	 fld f
	 fistp r
	}
   return r;
}
#define IROUND(x)  iround(x)
#elif defined(__WATCOMC__) && defined(__386__)
long iround(float f);
#pragma aux iround =                    \
	"push   eax"                        \
	"fistp  dword ptr [esp]"            \
	"pop    eax"                        \
	parm [8087]                         \
	value [eax]                         \
	modify exact [eax];
#define IROUND(x)  iround(x)
#else
#define IROUND(f)  ((int) (((f) >= 0.0F) ? ((f) + 0.5F) : ((f) - 0.5F)))
#endif


/***
 *** IROUND_POS: return (as an integer) positive float rounded to nearest int
 ***/
#ifdef DEBUG
#define IROUND_POS(f) (assert((f) >= 0.0F), IROUND(f))
#else
#define IROUND_POS(f) (IROUND(f))
#endif


/***
 *** IFLOOR: return (as an integer) floor of float
 ***/
#if defined(USE_X86_ASM) && defined(__GNUC__) && defined(__i386__)
/*
 * IEEE floor for computers that round to nearest or even.
 * 'f' must be between -4194304 and 4194303.
 * This floor operation is done by "(iround(f + .5) + iround(f - .5)) >> 1",
 * but uses some IEEE specific tricks for better speed.
 * Contributed by Josh Vanderhoof
 */
static INLINE int ifloor(float f)
{
   int ai, bi;
   double af, bf;
   af = (3 << 22) + 0.5 + (double)f;
   bf = (3 << 22) + 0.5 - (double)f;
   /* GCC generates an extra fstp/fld without this. */
   __asm__ ("fstps %0" : "=m" (ai) : "t" (af) : "st");
   __asm__ ("fstps %0" : "=m" (bi) : "t" (bf) : "st");
   return (ai - bi) >> 1;
}
#define IFLOOR(x)  ifloor(x)
#elif defined(USE_IEEE)
static INLINE int ifloor(float f)
{
   int ai, bi;
   double af, bf;
   fi_type u;

   af = (3 << 22) + 0.5 + (double)f;
   bf = (3 << 22) + 0.5 - (double)f;
   u.f = (float) af;  ai = u.i;
   u.f = (float) bf;  bi = u.i;
   return (ai - bi) >> 1;
}
#define IFLOOR(x)  ifloor(x)
#else
static INLINE int ifloor(float f)
{
   int i = IROUND(f);
   return (i > f) ? i - 1 : i;
}
#define IFLOOR(x)  ifloor(x)
#endif


/***
 *** ICEIL: return (as an integer) ceiling of float
 ***/
#if defined(USE_X86_ASM) && defined(__GNUC__) && defined(__i386__)
/*
 * IEEE ceil for computers that round to nearest or even.
 * 'f' must be between -4194304 and 4194303.
 * This ceil operation is done by "(iround(f + .5) + iround(f - .5) + 1) >> 1",
 * but uses some IEEE specific tricks for better speed.
 * Contributed by Josh Vanderhoof
 */
static INLINE int iceil(float f)
{
   int ai, bi;
   double af, bf;
   af = (3 << 22) + 0.5 + (double)f;
   bf = (3 << 22) + 0.5 - (double)f;
   /* GCC generates an extra fstp/fld without this. */
   __asm__ ("fstps %0" : "=m" (ai) : "t" (af) : "st");
   __asm__ ("fstps %0" : "=m" (bi) : "t" (bf) : "st");
   return (ai - bi + 1) >> 1;
}
#define ICEIL(x)  iceil(x)
#elif defined(USE_IEEE)
static INLINE int iceil(float f)
{
   int ai, bi;
   double af, bf;
   fi_type u;
   af = (3 << 22) + 0.5 + (double)f;
   bf = (3 << 22) + 0.5 - (double)f;
   u.f = (float) af; ai = u.i;
   u.f = (float) bf; bi = u.i;
   return (ai - bi + 1) >> 1;
}
#define ICEIL(x)  iceil(x)
#else
static INLINE int iceil(float f)
{
   int i = IROUND(f);
   return (i < f) ? i + 1 : i;
}
#define ICEIL(x)  iceil(x)
#endif


/***
 *** UNCLAMPED_FLOAT_TO_UBYTE: clamp float to [0,1] and map to ubyte in [0,255]
 *** CLAMPED_FLOAT_TO_UBYTE: map float known to be in [0,1] to ubyte in [0,255]
 ***/
#if defined(USE_IEEE) && !defined(DEBUG)
#define IEEE_0996 0x3f7f0000	/* 0.996 or so */
/* This function/macro is sensitive to precision.  Test very carefully
 * if you change it!
 */
#define UNCLAMPED_FLOAT_TO_UBYTE(UB, F)					\
        do {								\
           fi_type __tmp;						\
           __tmp.f = (F);						\
           if (__tmp.i < 0)						\
              UB = (GLubyte) 0;						\
           else if (__tmp.i >= IEEE_0996)				\
              UB = (GLubyte) 255;					\
           else {							\
              __tmp.f = __tmp.f * (255.0F/256.0F) + 32768.0F;		\
              UB = (GLubyte) __tmp.i;					\
           }								\
        } while (0)
#define CLAMPED_FLOAT_TO_UBYTE(UB, F)					\
        do {								\
           fi_type __tmp;						\
           __tmp.f = (F) * (255.0F/256.0F) + 32768.0F;			\
           UB = (GLubyte) __tmp.i;					\
        } while (0)
#else
#define UNCLAMPED_FLOAT_TO_UBYTE(ub, f) \
	ub = ((GLubyte) IROUND(CLAMP((f), 0.0F, 1.0F) * 255.0F))
#define CLAMPED_FLOAT_TO_UBYTE(ub, f) \
	ub = ((GLubyte) IROUND((f) * 255.0F))
#endif


/***
 *** START_FAST_MATH: Set x86 FPU to faster, 32-bit precision mode (and save
 ***                  original mode to a temporary).
 *** END_FAST_MATH: Restore x86 FPU to original mode.
 ***/
#if defined(__GNUC__) && defined(__i386__)
/*
 * Set the x86 FPU control word to guarentee only 32 bits of precision
 * are stored in registers.  Allowing the FPU to store more introduces
 * differences between situations where numbers are pulled out of memory
 * vs. situations where the compiler is able to optimize register usage.
 *
 * In the worst case, we force the compiler to use a memory access to
 * truncate the float, by specifying the 'volatile' keyword.
 */
/* Hardware default: All exceptions masked, extended double precision,
 * round to nearest (IEEE compliant):
 */
#define DEFAULT_X86_FPU		0x037f
/* All exceptions masked, single precision, round to nearest:
 */
#define FAST_X86_FPU		0x003f
/* The fldcw instruction will cause any pending FP exceptions to be
 * raised prior to entering the block, and we clear any pending
 * exceptions before exiting the block.  Hence, asm code has free
 * reign over the FPU while in the fast math block.
 */
#if defined(NO_FAST_MATH)
#define START_FAST_MATH(x)						\
do {									\
   static GLuint mask = DEFAULT_X86_FPU;				\
   __asm__ ( "fnstcw %0" : "=m" (*&(x)) );				\
   __asm__ ( "fldcw %0" : : "m" (mask) );				\
} while (0)
#else
#define START_FAST_MATH(x)						\
do {									\
   static GLuint mask = FAST_X86_FPU;					\
   __asm__ ( "fnstcw %0" : "=m" (*&(x)) );				\
   __asm__ ( "fldcw %0" : : "m" (mask) );				\
} while (0)
#endif
/* Restore original FPU mode, and clear any exceptions that may have
 * occurred in the FAST_MATH block.
 */
#define END_FAST_MATH(x)						\
do {									\
   __asm__ ( "fnclex ; fldcw %0" : : "m" (*&(x)) );			\
} while (0)

#elif defined(__WATCOMC__) && defined(__386__)
#define DEFAULT_X86_FPU		0x037f /* See GCC comments above */
#define FAST_X86_FPU		0x003f /* See GCC comments above */
void _watcom_start_fast_math(unsigned short *x,unsigned short *mask);
#pragma aux _watcom_start_fast_math =                                   \
   "fnstcw  word ptr [eax]"                                             \
   "fldcw   word ptr [ecx]"                                             \
   parm [eax] [ecx]                                                     \
   modify exact [];
void _watcom_end_fast_math(unsigned short *x);
#pragma aux _watcom_end_fast_math =                                     \
   "fnclex"                                                             \
   "fldcw   word ptr [eax]"                                             \
   parm [eax]                                                           \
   modify exact [];
#if defined(NO_FAST_MATH)
#define START_FAST_MATH(x)                                              \
do {                                                                    \
   static GLushort mask = DEFAULT_X86_FPU;	                            \
   _watcom_start_fast_math(&x,&mask);                                   \
} while (0)
#else
#define START_FAST_MATH(x)                                              \
do {                                                                    \
   static GLushort mask = FAST_X86_FPU;                                 \
   _watcom_start_fast_math(&x,&mask);                                   \
} while (0)
#endif
#define END_FAST_MATH(x)  _watcom_end_fast_math(&x)

#elif defined(_MSC_VER) && defined(_M_IX86)
#define DEFAULT_X86_FPU		0x037f /* See GCC comments above */
#define FAST_X86_FPU		0x003f /* See GCC comments above */
#if defined(NO_FAST_MATH)
#define START_FAST_MATH(x) do {\
	static GLuint mask = DEFAULT_X86_FPU;\
	__asm fnstcw word ptr [x]\
	__asm fldcw word ptr [mask]\
} while(0)
#else
#define START_FAST_MATH(x) do {\
	static GLuint mask = FAST_X86_FPU;\
	__asm fnstcw word ptr [x]\
	__asm fldcw word ptr [mask]\
} while(0)
#endif
#define END_FAST_MATH(x) do {\
	__asm fnclex\
	__asm fldcw word ptr [x]\
} while(0)

#else
#define START_FAST_MATH(x)  x = 0
#define END_FAST_MATH(x)  (void)(x)
#endif


/**
 * Return 1 if this is a little endian machine, 0 if big endian.
 */
static INLINE GLboolean
_mesa_little_endian(void)
{
   const GLuint ui = 1; /* intentionally not static */
   return *((const GLubyte *) &ui);
}



/**********************************************************************
 * Functions
 */

extern void *
_mesa_malloc( size_t bytes );

extern void *
_mesa_calloc( size_t bytes );

extern void
_mesa_free( void *ptr );

extern void *
_mesa_align_malloc( size_t bytes, unsigned long alignment );

extern void *
_mesa_align_calloc( size_t bytes, unsigned long alignment );

extern void
_mesa_align_free( void *ptr );

extern void *
_mesa_align_realloc(void *oldBuffer, size_t oldSize, size_t newSize,
                    unsigned long alignment);

extern void *
_mesa_exec_malloc( GLuint size );

extern void 
_mesa_exec_free( void *addr );

extern void *
_mesa_realloc( void *oldBuffer, size_t oldSize, size_t newSize );

extern void *
_mesa_memcpy( void *dest, const void *src, size_t n );

extern void
_mesa_memset( void *dst, int val, size_t n );

extern void
_mesa_memset16( unsigned short *dst, unsigned short val, size_t n );

extern void
_mesa_bzero( void *dst, size_t n );

extern int
_mesa_memcmp( const void *s1, const void *s2, size_t n );

extern double
_mesa_sin(double a);

extern float
_mesa_sinf(float a);

extern double
_mesa_cos(double a);

extern float
_mesa_asinf(float x);

extern float
_mesa_atanf(float x);

extern double
_mesa_sqrtd(double x);

extern float
_mesa_sqrtf(float x);

extern float
_mesa_inv_sqrtf(float x);

extern void
_mesa_init_sqrt_table(void);

extern double
_mesa_pow(double x, double y);

extern int
_mesa_ffs(int i);

extern int
#ifdef __MINGW32__
_mesa_ffsll(long i);
#else
_mesa_ffsll(long long i);
#endif

extern unsigned int
_mesa_bitcount(unsigned int n);

extern GLhalfARB
_mesa_float_to_half(float f);

extern float
_mesa_half_to_float(GLhalfARB h);


extern void *
_mesa_bsearch( const void *key, const void *base, size_t nmemb, size_t size, 
               int (*compar)(const void *, const void *) );

extern char *
_mesa_getenv( const char *var );

extern char *
_mesa_strstr( const char *haystack, const char *needle );

extern char *
_mesa_strncat( char *dest, const char *src, size_t n );

extern char *
_mesa_strcpy( char *dest, const char *src );

extern char *
_mesa_strncpy( char *dest, const char *src, size_t n );

extern size_t
_mesa_strlen( const char *s );

extern int
_mesa_strcmp( const char *s1, const char *s2 );

extern int
_mesa_strncmp( const char *s1, const char *s2, size_t n );

extern char *
_mesa_strdup( const char *s );

extern int
_mesa_atoi( const char *s );

extern double
_mesa_strtod( const char *s, char **end );

extern int
_mesa_sprintf( char *str, const char *fmt, ... );

extern void
_mesa_printf( const char *fmtString, ... );

extern int 
_mesa_vsprintf( char *str, const char *fmt, va_list args );


extern void
_mesa_warning( __GLcontext *gc, const char *fmtString, ... );

extern void
_mesa_problem( const __GLcontext *ctx, const char *fmtString, ... );

extern void
_mesa_error( __GLcontext *ctx, GLenum error, const char *fmtString, ... );

extern void
_mesa_debug( const __GLcontext *ctx, const char *fmtString, ... );

extern void 
_mesa_exit( int status );


#ifdef __cplusplus
}
#endif


#endif /* IMPORTS_H */<|MERGE_RESOLUTION|>--- conflicted
+++ resolved
@@ -1,10 +1,6 @@
 /*
  * Mesa 3-D graphics library
-<<<<<<< HEAD
- * Version:  7.0.3
-=======
  * Version:  7.1
->>>>>>> d3f7b463
  *
  * Copyright (C) 1999-2008  Brian Paul   All Rights Reserved.
  *
@@ -163,11 +159,7 @@
  ***/
 #if defined(__i386__) || defined(__386__) || defined(__sparc__) || \
     defined(__s390x__) || defined(__powerpc__) || \
-<<<<<<< HEAD
-    defined(__amd64__) || defined(__x86_64__) || \
-=======
     defined(__x86_64__) || \
->>>>>>> d3f7b463
     defined(ia64) || defined(__ia64__) || \
     defined(__hppa__) || defined(hpux) || \
     defined(__mips) || defined(_MIPS_ARCH) || \
