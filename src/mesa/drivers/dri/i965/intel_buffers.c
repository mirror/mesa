<<<<<<< HEAD
/**************************************************************************
 * 
 * Copyright 2003 Tungsten Graphics, Inc., Cedar Park, Texas.
 * All Rights Reserved.
 * 
 * Permission is hereby granted, free of charge, to any person obtaining a
 * copy of this software and associated documentation files (the
 * "Software"), to deal in the Software without restriction, including
 * without limitation the rights to use, copy, modify, merge, publish,
 * distribute, sub license, and/or sell copies of the Software, and to
 * permit persons to whom the Software is furnished to do so, subject to
 * the following conditions:
 * 
 * The above copyright notice and this permission notice (including the
 * next paragraph) shall be included in all copies or substantial portions
 * of the Software.
 * 
 * THE SOFTWARE IS PROVIDED "AS IS", WITHOUT WARRANTY OF ANY KIND, EXPRESS
 * OR IMPLIED, INCLUDING BUT NOT LIMITED TO THE WARRANTIES OF
 * MERCHANTABILITY, FITNESS FOR A PARTICULAR PURPOSE AND NON-INFRINGEMENT.
 * IN NO EVENT SHALL TUNGSTEN GRAPHICS AND/OR ITS SUPPLIERS BE LIABLE FOR
 * ANY CLAIM, DAMAGES OR OTHER LIABILITY, WHETHER IN AN ACTION OF CONTRACT,
 * TORT OR OTHERWISE, ARISING FROM, OUT OF OR IN CONNECTION WITH THE
 * SOFTWARE OR THE USE OR OTHER DEALINGS IN THE SOFTWARE.
 * 
 **************************************************************************/

#include "intel_screen.h"
#include "intel_context.h"
#include "intel_blit.h"
#include "intel_regions.h"
#include "intel_batchbuffer.h"
#include "context.h"
#include "utils.h"
#include "framebuffer.h"
#include "vblank.h"
#include "macros.h"
#include "swrast/swrast.h"

GLboolean intel_intersect_cliprects( drm_clip_rect_t *dst,
				     const drm_clip_rect_t *a,
				     const drm_clip_rect_t *b )
{
   dst->x1 = MAX2(a->x1, b->x1);
   dst->x2 = MIN2(a->x2, b->x2);
   dst->y1 = MAX2(a->y1, b->y1);
   dst->y2 = MIN2(a->y2, b->y2);

   return (dst->x1 <= dst->x2 &&
	   dst->y1 <= dst->y2);
}

struct intel_region *intel_drawbuf_region( struct intel_context *intel )
{
   switch (intel->ctx.DrawBuffer->_ColorDrawBufferMask[0]) {
   case BUFFER_BIT_FRONT_LEFT:
      return intel->front_region;
   case BUFFER_BIT_BACK_LEFT:
      return intel->back_region;
   default:
      /* Not necessary to fallback - could handle either NONE or
       * FRONT_AND_BACK cases below.
       */
      return NULL;		
   }
}

struct intel_region *intel_readbuf_region( struct intel_context *intel )
{
   GLcontext *ctx = &intel->ctx;

   /* This will have to change to support EXT_fbo's, but is correct
    * for now:
    */
   switch (ctx->ReadBuffer->_ColorReadBufferIndex) {
   case BUFFER_FRONT_LEFT:
      return intel->front_region;
   case BUFFER_BACK_LEFT:
      return intel->back_region;
   default:
      assert(0);
      return NULL;
   }
}



static void intelBufferSize(GLframebuffer *buffer,
			    GLuint *width, 
			    GLuint *height)
{
   GET_CURRENT_CONTEXT(ctx);
   struct intel_context *intel = intel_context(ctx);
   /* Need to lock to make sure the driDrawable is uptodate.  This
    * information is used to resize Mesa's software buffers, so it has
    * to be correct.
    */
   LOCK_HARDWARE(intel);
   if (intel->driDrawable) {
      *width = intel->driDrawable->w;
      *height = intel->driDrawable->h;
   }
   else {
      *width = 0;
      *height = 0;
   }
   UNLOCK_HARDWARE(intel);
}


static void intelSetFrontClipRects( struct intel_context *intel )
{
   __DRIdrawablePrivate *dPriv = intel->driDrawable;

   if (!dPriv) return;

   intel->numClipRects = dPriv->numClipRects;
   intel->pClipRects = dPriv->pClipRects;
   intel->drawX = dPriv->x;
   intel->drawY = dPriv->y;
}


static void intelSetBackClipRects( struct intel_context *intel )
{
   __DRIdrawablePrivate *dPriv = intel->driDrawable;

   if (!dPriv) return;

   if (intel->sarea->pf_enabled == 0 && dPriv->numBackClipRects == 0) {
      intel->numClipRects = dPriv->numClipRects;
      intel->pClipRects = dPriv->pClipRects;
      intel->drawX = dPriv->x;
      intel->drawY = dPriv->y;
   } else {
      intel->numClipRects = dPriv->numBackClipRects;
      intel->pClipRects = dPriv->pBackClipRects;
      intel->drawX = dPriv->backX;
      intel->drawY = dPriv->backY;
      
      if (dPriv->numBackClipRects == 1 &&
	  dPriv->x == dPriv->backX &&
	  dPriv->y == dPriv->backY) {
      
	 /* Repeat the calculation of the back cliprect dimensions here
	  * as early versions of dri.a in the Xserver are incorrect.  Try
	  * very hard not to restrict future versions of dri.a which
	  * might eg. allocate truly private back buffers.
	  */
	 int x1, y1;
	 int x2, y2;
	 
	 x1 = dPriv->x;
	 y1 = dPriv->y;      
	 x2 = dPriv->x + dPriv->w;
	 y2 = dPriv->y + dPriv->h;
	 
	 if (x1 < 0) x1 = 0;
	 if (y1 < 0) y1 = 0;
	 if (x2 > intel->intelScreen->width) x2 = intel->intelScreen->width;
	 if (y2 > intel->intelScreen->height) y2 = intel->intelScreen->height;

	 if (x1 == dPriv->pBackClipRects[0].x1 &&
	     y1 == dPriv->pBackClipRects[0].y1) {

	    dPriv->pBackClipRects[0].x2 = x2;
	    dPriv->pBackClipRects[0].y2 = y2;
	 }
      }
   }
}


void intelWindowMoved( struct intel_context *intel )
{
   __DRIdrawablePrivate *dPriv = intel->driDrawable;

   if (!intel->ctx.DrawBuffer) {
      intelSetFrontClipRects( intel );
   }
   else {
      switch (intel->ctx.DrawBuffer->_ColorDrawBufferMask[0]) {
      case BUFFER_BIT_FRONT_LEFT:
	 intelSetFrontClipRects( intel );
	 break;
      case BUFFER_BIT_BACK_LEFT:
	 intelSetBackClipRects( intel );
	 break;
      default:
	 /* glDrawBuffer(GL_NONE or GL_FRONT_AND_BACK): software fallback */
	 intelSetFrontClipRects( intel );
      }
   }

   {
      if (intel->intelScreen->driScrnPriv->ddxMinor >= 7) {
	 volatile drmI830Sarea *sarea = intel->sarea;
	 drm_clip_rect_t drw_rect = { .x1 = dPriv->x, .x2 = dPriv->x + dPriv->w,
				      .y1 = dPriv->y, .y2 = dPriv->y + dPriv->h 
	 };
	 drm_clip_rect_t pipeA_rect = { .x1 = sarea->pipeA_x,
					.x2 = sarea->pipeA_x + sarea->pipeA_w,
					.y1 = sarea->pipeA_y,
                                        .y2 = sarea->pipeA_y + sarea->pipeA_h };
         drm_clip_rect_t pipeB_rect = { .x1 = sarea->pipeB_x,
                                        .x2 = sarea->pipeB_x + sarea->pipeB_w,
                                        .y1 = sarea->pipeB_y,
                                        .y2 = sarea->pipeB_y + sarea->pipeB_h };
         GLint areaA = driIntersectArea( drw_rect, pipeA_rect );
         GLint areaB = driIntersectArea( drw_rect, pipeB_rect );
         GLuint flags = intel->vblank_flags;
	 
         if (areaB > areaA || (areaA > 0 && areaB > 0)) {
            flags = intel->vblank_flags | VBLANK_FLAG_SECONDARY;
         } else {
            flags = intel->vblank_flags & ~VBLANK_FLAG_SECONDARY;
         }
	 
         if (flags != intel->vblank_flags) {
            intel->vblank_flags = flags;
            driGetCurrentVBlank(dPriv, intel->vblank_flags, &intel->vbl_seq);
         }
      } else {
         intel->vblank_flags &= ~VBLANK_FLAG_SECONDARY;
      }
   }
   _mesa_resize_framebuffer(&intel->ctx,
   			    (GLframebuffer*)dPriv->driverPrivate,
			    dPriv->w, dPriv->h);

   /* Set state we know depends on drawable parameters:
    */
   {
      GLcontext *ctx = &intel->ctx;

      if (ctx->Driver.Scissor)
	 ctx->Driver.Scissor( ctx, ctx->Scissor.X, ctx->Scissor.Y,
			      ctx->Scissor.Width, ctx->Scissor.Height );
      
      if (ctx->Driver.DepthRange)
	 ctx->Driver.DepthRange( ctx, 
				 ctx->Viewport.Near,
				 ctx->Viewport.Far );

      intel->NewGLState |= _NEW_SCISSOR;
   }

   /* This works because the lock is always grabbed before emitting
    * commands and commands are always flushed prior to releasing
    * the lock.
    */
   intel->NewGLState |= _NEW_WINDOW_POS; 
}



/* A true meta version of this would be very simple and additionally
 * machine independent.  Maybe we'll get there one day.
 */
static void intelClearWithTris(struct intel_context *intel, 
			       GLbitfield mask)
{
   GLcontext *ctx = &intel->ctx;
   drm_clip_rect_t clear;
   GLint cx, cy, cw, ch;

   if (INTEL_DEBUG & DEBUG_DRI)
      _mesa_printf("%s %x\n", __FUNCTION__, mask);

   {

      intel->vtbl.install_meta_state(intel);

      /* Get clear bounds after locking */
      cx = ctx->DrawBuffer->_Xmin;
      cy = ctx->DrawBuffer->_Ymin;
      cw = ctx->DrawBuffer->_Xmax - ctx->DrawBuffer->_Xmin;
      ch = ctx->DrawBuffer->_Ymax - ctx->DrawBuffer->_Ymin;

      clear.x1 = cx;
      clear.y1 = cy;
      clear.x2 = cx + cw;
      clear.y2 = cy + ch;

      /* Back and stencil cliprects are the same.  Try and do both
       * buffers at once:
       */
      if (mask & (BUFFER_BIT_BACK_LEFT|BUFFER_BIT_STENCIL|BUFFER_BIT_DEPTH)) { 
	 intel->vtbl.meta_draw_region(intel, 
				      intel->back_region,
				      intel->depth_region );

	 if (mask & BUFFER_BIT_BACK_LEFT)
	    intel->vtbl.meta_color_mask(intel, GL_TRUE );
	 else
	    intel->vtbl.meta_color_mask(intel, GL_FALSE );

	 if (mask & BUFFER_BIT_STENCIL) 
	    intel->vtbl.meta_stencil_replace( intel, 
					      intel->ctx.Stencil.WriteMask[0], 
					      intel->ctx.Stencil.Clear);
	 else
	    intel->vtbl.meta_no_stencil_write(intel);

	 if (mask & BUFFER_BIT_DEPTH) 
	    intel->vtbl.meta_depth_replace( intel );
	 else
	    intel->vtbl.meta_no_depth_write(intel);
      
	 /* XXX: Using INTEL_BATCH_NO_CLIPRECTS here is dangerous as the
	  * drawing origin may not be correctly emitted.
	  */
	 intel->vtbl.meta_draw_quad(intel, 
				    clear.x1, clear.x2, 
				    clear.y1, clear.y2, 
				    intel->ctx.Depth.Clear,
				    intel->clear_chan[0], 
				    intel->clear_chan[1], 
				    intel->clear_chan[2], 
				    intel->clear_chan[3], 
				    0, 0, 0, 0);
      }

      /* Front may have different cliprects: 
       */
      if (mask & BUFFER_BIT_FRONT_LEFT) {
	 intel->vtbl.meta_no_depth_write(intel);
	 intel->vtbl.meta_no_stencil_write(intel);
	 intel->vtbl.meta_color_mask(intel, GL_TRUE );
	 intel->vtbl.meta_draw_region(intel, 
				      intel->front_region,
				      intel->depth_region);

	 /* XXX: Using INTEL_BATCH_NO_CLIPRECTS here is dangerous as the
	  * drawing origin may not be correctly emitted.
	  */
	 intel->vtbl.meta_draw_quad(intel, 
				    clear.x1, clear.x2, 
				    clear.y1, clear.y2, 
				    0,
				    intel->clear_chan[0], 
				    intel->clear_chan[1], 
				    intel->clear_chan[2], 
				    intel->clear_chan[3], 
				    0, 0, 0, 0);
      }

      intel->vtbl.leave_meta_state( intel );
   }
}





static void intelClear(GLcontext *ctx, GLbitfield mask)
{
   struct intel_context *intel = intel_context( ctx );
   const GLuint colorMask = *((GLuint *) &ctx->Color.ColorMask);
   GLbitfield tri_mask = 0;
   GLbitfield blit_mask = 0;
   GLbitfield swrast_mask = 0;

   if (INTEL_DEBUG & DEBUG_DRI)
      fprintf(stderr, "%s %x\n", __FUNCTION__, mask);


   if (mask & BUFFER_BIT_FRONT_LEFT) {
      if (colorMask == ~0) {
	 blit_mask |= BUFFER_BIT_FRONT_LEFT;
      } 
      else {
	 tri_mask |= BUFFER_BIT_FRONT_LEFT;
      }
   }

   if (mask & BUFFER_BIT_BACK_LEFT) {
      if (colorMask == ~0) {
	 blit_mask |= BUFFER_BIT_BACK_LEFT;
      } 
      else {
	 tri_mask |= BUFFER_BIT_BACK_LEFT;
      }
   }


   if (mask & BUFFER_BIT_STENCIL) {
      if (!intel->hw_stencil) {
	 swrast_mask |= BUFFER_BIT_STENCIL;
      }
      else if ((ctx->Stencil.WriteMask[0] & 0xff) != 0xff ||
	       intel->depth_region->tiled) {
	 tri_mask |= BUFFER_BIT_STENCIL;
      } 
      else {
	 blit_mask |= BUFFER_BIT_STENCIL;
      }
   }

   /* Do depth with stencil if possible to avoid 2nd pass over the
    * same buffer.
    */
   if (mask & BUFFER_BIT_DEPTH) {
      if ((tri_mask & BUFFER_BIT_STENCIL) ||
	  intel->depth_region->tiled)
	 tri_mask |= BUFFER_BIT_DEPTH;
      else 
	 blit_mask |= BUFFER_BIT_DEPTH;
   }

   swrast_mask |= (mask & BUFFER_BIT_ACCUM);

   intelFlush( ctx );

   if (blit_mask)
      intelClearWithBlit( ctx, blit_mask );

   if (tri_mask) 
      intelClearWithTris( intel, tri_mask );

   if (swrast_mask)
      _swrast_Clear( ctx, swrast_mask );
}







/* Flip the front & back buffers
 */
static void intelPageFlip( const __DRIdrawablePrivate *dPriv )
{
#if 0
   struct intel_context *intel;
   int tmp, ret;

   if (INTEL_DEBUG & DEBUG_IOCTL)
      fprintf(stderr, "%s\n", __FUNCTION__);

   assert(dPriv);
   assert(dPriv->driContextPriv);
   assert(dPriv->driContextPriv->driverPrivate);

   intel = (struct intel_context *) dPriv->driContextPriv->driverPrivate;

   intelFlush( &intel->ctx );
   LOCK_HARDWARE( intel );

   if (dPriv->pClipRects) {
      *(drm_clip_rect_t *)intel->sarea->boxes = dPriv->pClipRects[0];
      intel->sarea->nbox = 1;
   }

   ret = drmCommandNone(intel->driFd, DRM_I830_FLIP); 
   if (ret) {
      fprintf(stderr, "%s: %d\n", __FUNCTION__, ret);
      UNLOCK_HARDWARE( intel );
      exit(1);
   }

   tmp = intel->sarea->last_enqueue;
   intelRefillBatchLocked( intel );
   UNLOCK_HARDWARE( intel );


   intelSetDrawBuffer( &intel->ctx, intel->ctx.Color.DriverDrawBuffer );
#endif
}


void intelSwapBuffers( __DRIdrawablePrivate *dPriv )
{
   if (dPriv->driContextPriv && dPriv->driContextPriv->driverPrivate) {
      struct intel_context *intel;
      GLcontext *ctx;
      intel = (struct intel_context *) dPriv->driContextPriv->driverPrivate;
      ctx = &intel->ctx;
      if (ctx->Visual.doubleBufferMode) {
	 _mesa_notifySwapBuffers( ctx );  /* flush pending rendering comands */
	 if ( 0 /*intel->doPageFlip*/ ) { /* doPageFlip is never set !!! */
	    intelPageFlip( dPriv );
	 } else {
	    intelCopyBuffer( dPriv, NULL );
	 }
	 if (intel->aub_file) {
	    intelFlush(ctx);
	    intel->vtbl.aub_dump_bmp( intel, 1 );

	    intel->aub_wrap = 1;
	 }
      }
   } else {
      /* XXX this shouldn't be an error but we can't handle it for now */
      fprintf(stderr, "%s: drawable has no context!\n", __FUNCTION__);
   }
}

void intelCopySubBuffer( __DRIdrawablePrivate *dPriv,
			 int x, int y, int w, int h )
{
   if (dPriv->driContextPriv && dPriv->driContextPriv->driverPrivate) {
      struct intel_context *intel = dPriv->driContextPriv->driverPrivate;
      GLcontext *ctx = &intel->ctx;

      if (ctx->Visual.doubleBufferMode) {
	 drm_clip_rect_t rect;
	 rect.x1 = x + dPriv->x;
	 rect.y1 = (dPriv->h - y - h) + dPriv->y;
	 rect.x2 = rect.x1 + w;
	 rect.y2 = rect.y1 + h;
	 _mesa_notifySwapBuffers( ctx );  /* flush pending rendering comands */
	 intelCopyBuffer( dPriv, &rect );
      }
   } else {
      /* XXX this shouldn't be an error but we can't handle it for now */
      fprintf(stderr, "%s: drawable has no context!\n", __FUNCTION__);
   }
}


static void intelDrawBuffer(GLcontext *ctx, GLenum mode )
{
   struct intel_context *intel = intel_context(ctx);
   int front = 0;
 
   if (!ctx->DrawBuffer)
      return;

   switch ( ctx->DrawBuffer->_ColorDrawBufferMask[0] ) {
   case BUFFER_BIT_FRONT_LEFT:
      front = 1;
      FALLBACK( intel, INTEL_FALLBACK_DRAW_BUFFER, GL_FALSE );
      break;
   case BUFFER_BIT_BACK_LEFT:
      front = 0;
      FALLBACK( intel, INTEL_FALLBACK_DRAW_BUFFER, GL_FALSE );
      break;
   default:
      FALLBACK( intel, INTEL_FALLBACK_DRAW_BUFFER, GL_TRUE );
      return;
   }

   if ( intel->sarea->pf_current_page == 1 ) 
      front ^= 1;
   
   if (front) {
      intelSetFrontClipRects(intel);
      if (intel->draw_region != intel->front_region) {
	 intel_region_release(intel, &intel->draw_region);
	 intel_region_reference(&intel->draw_region, intel->front_region);
      }
   } else {
      intelSetBackClipRects(intel);
      if (intel->draw_region != intel->back_region) {
	 intel_region_release(intel, &intel->draw_region);
	 intel_region_reference(&intel->draw_region, intel->back_region);
      }
   }

   intel->vtbl.set_draw_region( intel, 
				intel->draw_region,
				intel->depth_region);
}

static void intelReadBuffer( GLcontext *ctx, GLenum mode )
{
   /* nothing, until we implement h/w glRead/CopyPixels or CopyTexImage */
}



void intelInitBufferFuncs( struct dd_function_table *functions )
{
   functions->Clear = intelClear;
   functions->GetBufferSize = intelBufferSize;
   functions->DrawBuffer = intelDrawBuffer;
   functions->ReadBuffer = intelReadBuffer;
}
=======
../intel/intel_buffers.c
>>>>>>> d3f7b463
<|MERGE_RESOLUTION|>--- conflicted
+++ resolved
@@ -1,584 +1 @@
-<<<<<<< HEAD
-/**************************************************************************
- * 
- * Copyright 2003 Tungsten Graphics, Inc., Cedar Park, Texas.
- * All Rights Reserved.
- * 
- * Permission is hereby granted, free of charge, to any person obtaining a
- * copy of this software and associated documentation files (the
- * "Software"), to deal in the Software without restriction, including
- * without limitation the rights to use, copy, modify, merge, publish,
- * distribute, sub license, and/or sell copies of the Software, and to
- * permit persons to whom the Software is furnished to do so, subject to
- * the following conditions:
- * 
- * The above copyright notice and this permission notice (including the
- * next paragraph) shall be included in all copies or substantial portions
- * of the Software.
- * 
- * THE SOFTWARE IS PROVIDED "AS IS", WITHOUT WARRANTY OF ANY KIND, EXPRESS
- * OR IMPLIED, INCLUDING BUT NOT LIMITED TO THE WARRANTIES OF
- * MERCHANTABILITY, FITNESS FOR A PARTICULAR PURPOSE AND NON-INFRINGEMENT.
- * IN NO EVENT SHALL TUNGSTEN GRAPHICS AND/OR ITS SUPPLIERS BE LIABLE FOR
- * ANY CLAIM, DAMAGES OR OTHER LIABILITY, WHETHER IN AN ACTION OF CONTRACT,
- * TORT OR OTHERWISE, ARISING FROM, OUT OF OR IN CONNECTION WITH THE
- * SOFTWARE OR THE USE OR OTHER DEALINGS IN THE SOFTWARE.
- * 
- **************************************************************************/
-
-#include "intel_screen.h"
-#include "intel_context.h"
-#include "intel_blit.h"
-#include "intel_regions.h"
-#include "intel_batchbuffer.h"
-#include "context.h"
-#include "utils.h"
-#include "framebuffer.h"
-#include "vblank.h"
-#include "macros.h"
-#include "swrast/swrast.h"
-
-GLboolean intel_intersect_cliprects( drm_clip_rect_t *dst,
-				     const drm_clip_rect_t *a,
-				     const drm_clip_rect_t *b )
-{
-   dst->x1 = MAX2(a->x1, b->x1);
-   dst->x2 = MIN2(a->x2, b->x2);
-   dst->y1 = MAX2(a->y1, b->y1);
-   dst->y2 = MIN2(a->y2, b->y2);
-
-   return (dst->x1 <= dst->x2 &&
-	   dst->y1 <= dst->y2);
-}
-
-struct intel_region *intel_drawbuf_region( struct intel_context *intel )
-{
-   switch (intel->ctx.DrawBuffer->_ColorDrawBufferMask[0]) {
-   case BUFFER_BIT_FRONT_LEFT:
-      return intel->front_region;
-   case BUFFER_BIT_BACK_LEFT:
-      return intel->back_region;
-   default:
-      /* Not necessary to fallback - could handle either NONE or
-       * FRONT_AND_BACK cases below.
-       */
-      return NULL;		
-   }
-}
-
-struct intel_region *intel_readbuf_region( struct intel_context *intel )
-{
-   GLcontext *ctx = &intel->ctx;
-
-   /* This will have to change to support EXT_fbo's, but is correct
-    * for now:
-    */
-   switch (ctx->ReadBuffer->_ColorReadBufferIndex) {
-   case BUFFER_FRONT_LEFT:
-      return intel->front_region;
-   case BUFFER_BACK_LEFT:
-      return intel->back_region;
-   default:
-      assert(0);
-      return NULL;
-   }
-}
-
-
-
-static void intelBufferSize(GLframebuffer *buffer,
-			    GLuint *width, 
-			    GLuint *height)
-{
-   GET_CURRENT_CONTEXT(ctx);
-   struct intel_context *intel = intel_context(ctx);
-   /* Need to lock to make sure the driDrawable is uptodate.  This
-    * information is used to resize Mesa's software buffers, so it has
-    * to be correct.
-    */
-   LOCK_HARDWARE(intel);
-   if (intel->driDrawable) {
-      *width = intel->driDrawable->w;
-      *height = intel->driDrawable->h;
-   }
-   else {
-      *width = 0;
-      *height = 0;
-   }
-   UNLOCK_HARDWARE(intel);
-}
-
-
-static void intelSetFrontClipRects( struct intel_context *intel )
-{
-   __DRIdrawablePrivate *dPriv = intel->driDrawable;
-
-   if (!dPriv) return;
-
-   intel->numClipRects = dPriv->numClipRects;
-   intel->pClipRects = dPriv->pClipRects;
-   intel->drawX = dPriv->x;
-   intel->drawY = dPriv->y;
-}
-
-
-static void intelSetBackClipRects( struct intel_context *intel )
-{
-   __DRIdrawablePrivate *dPriv = intel->driDrawable;
-
-   if (!dPriv) return;
-
-   if (intel->sarea->pf_enabled == 0 && dPriv->numBackClipRects == 0) {
-      intel->numClipRects = dPriv->numClipRects;
-      intel->pClipRects = dPriv->pClipRects;
-      intel->drawX = dPriv->x;
-      intel->drawY = dPriv->y;
-   } else {
-      intel->numClipRects = dPriv->numBackClipRects;
-      intel->pClipRects = dPriv->pBackClipRects;
-      intel->drawX = dPriv->backX;
-      intel->drawY = dPriv->backY;
-      
-      if (dPriv->numBackClipRects == 1 &&
-	  dPriv->x == dPriv->backX &&
-	  dPriv->y == dPriv->backY) {
-      
-	 /* Repeat the calculation of the back cliprect dimensions here
-	  * as early versions of dri.a in the Xserver are incorrect.  Try
-	  * very hard not to restrict future versions of dri.a which
-	  * might eg. allocate truly private back buffers.
-	  */
-	 int x1, y1;
-	 int x2, y2;
-	 
-	 x1 = dPriv->x;
-	 y1 = dPriv->y;      
-	 x2 = dPriv->x + dPriv->w;
-	 y2 = dPriv->y + dPriv->h;
-	 
-	 if (x1 < 0) x1 = 0;
-	 if (y1 < 0) y1 = 0;
-	 if (x2 > intel->intelScreen->width) x2 = intel->intelScreen->width;
-	 if (y2 > intel->intelScreen->height) y2 = intel->intelScreen->height;
-
-	 if (x1 == dPriv->pBackClipRects[0].x1 &&
-	     y1 == dPriv->pBackClipRects[0].y1) {
-
-	    dPriv->pBackClipRects[0].x2 = x2;
-	    dPriv->pBackClipRects[0].y2 = y2;
-	 }
-      }
-   }
-}
-
-
-void intelWindowMoved( struct intel_context *intel )
-{
-   __DRIdrawablePrivate *dPriv = intel->driDrawable;
-
-   if (!intel->ctx.DrawBuffer) {
-      intelSetFrontClipRects( intel );
-   }
-   else {
-      switch (intel->ctx.DrawBuffer->_ColorDrawBufferMask[0]) {
-      case BUFFER_BIT_FRONT_LEFT:
-	 intelSetFrontClipRects( intel );
-	 break;
-      case BUFFER_BIT_BACK_LEFT:
-	 intelSetBackClipRects( intel );
-	 break;
-      default:
-	 /* glDrawBuffer(GL_NONE or GL_FRONT_AND_BACK): software fallback */
-	 intelSetFrontClipRects( intel );
-      }
-   }
-
-   {
-      if (intel->intelScreen->driScrnPriv->ddxMinor >= 7) {
-	 volatile drmI830Sarea *sarea = intel->sarea;
-	 drm_clip_rect_t drw_rect = { .x1 = dPriv->x, .x2 = dPriv->x + dPriv->w,
-				      .y1 = dPriv->y, .y2 = dPriv->y + dPriv->h 
-	 };
-	 drm_clip_rect_t pipeA_rect = { .x1 = sarea->pipeA_x,
-					.x2 = sarea->pipeA_x + sarea->pipeA_w,
-					.y1 = sarea->pipeA_y,
-                                        .y2 = sarea->pipeA_y + sarea->pipeA_h };
-         drm_clip_rect_t pipeB_rect = { .x1 = sarea->pipeB_x,
-                                        .x2 = sarea->pipeB_x + sarea->pipeB_w,
-                                        .y1 = sarea->pipeB_y,
-                                        .y2 = sarea->pipeB_y + sarea->pipeB_h };
-         GLint areaA = driIntersectArea( drw_rect, pipeA_rect );
-         GLint areaB = driIntersectArea( drw_rect, pipeB_rect );
-         GLuint flags = intel->vblank_flags;
-	 
-         if (areaB > areaA || (areaA > 0 && areaB > 0)) {
-            flags = intel->vblank_flags | VBLANK_FLAG_SECONDARY;
-         } else {
-            flags = intel->vblank_flags & ~VBLANK_FLAG_SECONDARY;
-         }
-	 
-         if (flags != intel->vblank_flags) {
-            intel->vblank_flags = flags;
-            driGetCurrentVBlank(dPriv, intel->vblank_flags, &intel->vbl_seq);
-         }
-      } else {
-         intel->vblank_flags &= ~VBLANK_FLAG_SECONDARY;
-      }
-   }
-   _mesa_resize_framebuffer(&intel->ctx,
-   			    (GLframebuffer*)dPriv->driverPrivate,
-			    dPriv->w, dPriv->h);
-
-   /* Set state we know depends on drawable parameters:
-    */
-   {
-      GLcontext *ctx = &intel->ctx;
-
-      if (ctx->Driver.Scissor)
-	 ctx->Driver.Scissor( ctx, ctx->Scissor.X, ctx->Scissor.Y,
-			      ctx->Scissor.Width, ctx->Scissor.Height );
-      
-      if (ctx->Driver.DepthRange)
-	 ctx->Driver.DepthRange( ctx, 
-				 ctx->Viewport.Near,
-				 ctx->Viewport.Far );
-
-      intel->NewGLState |= _NEW_SCISSOR;
-   }
-
-   /* This works because the lock is always grabbed before emitting
-    * commands and commands are always flushed prior to releasing
-    * the lock.
-    */
-   intel->NewGLState |= _NEW_WINDOW_POS; 
-}
-
-
-
-/* A true meta version of this would be very simple and additionally
- * machine independent.  Maybe we'll get there one day.
- */
-static void intelClearWithTris(struct intel_context *intel, 
-			       GLbitfield mask)
-{
-   GLcontext *ctx = &intel->ctx;
-   drm_clip_rect_t clear;
-   GLint cx, cy, cw, ch;
-
-   if (INTEL_DEBUG & DEBUG_DRI)
-      _mesa_printf("%s %x\n", __FUNCTION__, mask);
-
-   {
-
-      intel->vtbl.install_meta_state(intel);
-
-      /* Get clear bounds after locking */
-      cx = ctx->DrawBuffer->_Xmin;
-      cy = ctx->DrawBuffer->_Ymin;
-      cw = ctx->DrawBuffer->_Xmax - ctx->DrawBuffer->_Xmin;
-      ch = ctx->DrawBuffer->_Ymax - ctx->DrawBuffer->_Ymin;
-
-      clear.x1 = cx;
-      clear.y1 = cy;
-      clear.x2 = cx + cw;
-      clear.y2 = cy + ch;
-
-      /* Back and stencil cliprects are the same.  Try and do both
-       * buffers at once:
-       */
-      if (mask & (BUFFER_BIT_BACK_LEFT|BUFFER_BIT_STENCIL|BUFFER_BIT_DEPTH)) { 
-	 intel->vtbl.meta_draw_region(intel, 
-				      intel->back_region,
-				      intel->depth_region );
-
-	 if (mask & BUFFER_BIT_BACK_LEFT)
-	    intel->vtbl.meta_color_mask(intel, GL_TRUE );
-	 else
-	    intel->vtbl.meta_color_mask(intel, GL_FALSE );
-
-	 if (mask & BUFFER_BIT_STENCIL) 
-	    intel->vtbl.meta_stencil_replace( intel, 
-					      intel->ctx.Stencil.WriteMask[0], 
-					      intel->ctx.Stencil.Clear);
-	 else
-	    intel->vtbl.meta_no_stencil_write(intel);
-
-	 if (mask & BUFFER_BIT_DEPTH) 
-	    intel->vtbl.meta_depth_replace( intel );
-	 else
-	    intel->vtbl.meta_no_depth_write(intel);
-      
-	 /* XXX: Using INTEL_BATCH_NO_CLIPRECTS here is dangerous as the
-	  * drawing origin may not be correctly emitted.
-	  */
-	 intel->vtbl.meta_draw_quad(intel, 
-				    clear.x1, clear.x2, 
-				    clear.y1, clear.y2, 
-				    intel->ctx.Depth.Clear,
-				    intel->clear_chan[0], 
-				    intel->clear_chan[1], 
-				    intel->clear_chan[2], 
-				    intel->clear_chan[3], 
-				    0, 0, 0, 0);
-      }
-
-      /* Front may have different cliprects: 
-       */
-      if (mask & BUFFER_BIT_FRONT_LEFT) {
-	 intel->vtbl.meta_no_depth_write(intel);
-	 intel->vtbl.meta_no_stencil_write(intel);
-	 intel->vtbl.meta_color_mask(intel, GL_TRUE );
-	 intel->vtbl.meta_draw_region(intel, 
-				      intel->front_region,
-				      intel->depth_region);
-
-	 /* XXX: Using INTEL_BATCH_NO_CLIPRECTS here is dangerous as the
-	  * drawing origin may not be correctly emitted.
-	  */
-	 intel->vtbl.meta_draw_quad(intel, 
-				    clear.x1, clear.x2, 
-				    clear.y1, clear.y2, 
-				    0,
-				    intel->clear_chan[0], 
-				    intel->clear_chan[1], 
-				    intel->clear_chan[2], 
-				    intel->clear_chan[3], 
-				    0, 0, 0, 0);
-      }
-
-      intel->vtbl.leave_meta_state( intel );
-   }
-}
-
-
-
-
-
-static void intelClear(GLcontext *ctx, GLbitfield mask)
-{
-   struct intel_context *intel = intel_context( ctx );
-   const GLuint colorMask = *((GLuint *) &ctx->Color.ColorMask);
-   GLbitfield tri_mask = 0;
-   GLbitfield blit_mask = 0;
-   GLbitfield swrast_mask = 0;
-
-   if (INTEL_DEBUG & DEBUG_DRI)
-      fprintf(stderr, "%s %x\n", __FUNCTION__, mask);
-
-
-   if (mask & BUFFER_BIT_FRONT_LEFT) {
-      if (colorMask == ~0) {
-	 blit_mask |= BUFFER_BIT_FRONT_LEFT;
-      } 
-      else {
-	 tri_mask |= BUFFER_BIT_FRONT_LEFT;
-      }
-   }
-
-   if (mask & BUFFER_BIT_BACK_LEFT) {
-      if (colorMask == ~0) {
-	 blit_mask |= BUFFER_BIT_BACK_LEFT;
-      } 
-      else {
-	 tri_mask |= BUFFER_BIT_BACK_LEFT;
-      }
-   }
-
-
-   if (mask & BUFFER_BIT_STENCIL) {
-      if (!intel->hw_stencil) {
-	 swrast_mask |= BUFFER_BIT_STENCIL;
-      }
-      else if ((ctx->Stencil.WriteMask[0] & 0xff) != 0xff ||
-	       intel->depth_region->tiled) {
-	 tri_mask |= BUFFER_BIT_STENCIL;
-      } 
-      else {
-	 blit_mask |= BUFFER_BIT_STENCIL;
-      }
-   }
-
-   /* Do depth with stencil if possible to avoid 2nd pass over the
-    * same buffer.
-    */
-   if (mask & BUFFER_BIT_DEPTH) {
-      if ((tri_mask & BUFFER_BIT_STENCIL) ||
-	  intel->depth_region->tiled)
-	 tri_mask |= BUFFER_BIT_DEPTH;
-      else 
-	 blit_mask |= BUFFER_BIT_DEPTH;
-   }
-
-   swrast_mask |= (mask & BUFFER_BIT_ACCUM);
-
-   intelFlush( ctx );
-
-   if (blit_mask)
-      intelClearWithBlit( ctx, blit_mask );
-
-   if (tri_mask) 
-      intelClearWithTris( intel, tri_mask );
-
-   if (swrast_mask)
-      _swrast_Clear( ctx, swrast_mask );
-}
-
-
-
-
-
-
-
-/* Flip the front & back buffers
- */
-static void intelPageFlip( const __DRIdrawablePrivate *dPriv )
-{
-#if 0
-   struct intel_context *intel;
-   int tmp, ret;
-
-   if (INTEL_DEBUG & DEBUG_IOCTL)
-      fprintf(stderr, "%s\n", __FUNCTION__);
-
-   assert(dPriv);
-   assert(dPriv->driContextPriv);
-   assert(dPriv->driContextPriv->driverPrivate);
-
-   intel = (struct intel_context *) dPriv->driContextPriv->driverPrivate;
-
-   intelFlush( &intel->ctx );
-   LOCK_HARDWARE( intel );
-
-   if (dPriv->pClipRects) {
-      *(drm_clip_rect_t *)intel->sarea->boxes = dPriv->pClipRects[0];
-      intel->sarea->nbox = 1;
-   }
-
-   ret = drmCommandNone(intel->driFd, DRM_I830_FLIP); 
-   if (ret) {
-      fprintf(stderr, "%s: %d\n", __FUNCTION__, ret);
-      UNLOCK_HARDWARE( intel );
-      exit(1);
-   }
-
-   tmp = intel->sarea->last_enqueue;
-   intelRefillBatchLocked( intel );
-   UNLOCK_HARDWARE( intel );
-
-
-   intelSetDrawBuffer( &intel->ctx, intel->ctx.Color.DriverDrawBuffer );
-#endif
-}
-
-
-void intelSwapBuffers( __DRIdrawablePrivate *dPriv )
-{
-   if (dPriv->driContextPriv && dPriv->driContextPriv->driverPrivate) {
-      struct intel_context *intel;
-      GLcontext *ctx;
-      intel = (struct intel_context *) dPriv->driContextPriv->driverPrivate;
-      ctx = &intel->ctx;
-      if (ctx->Visual.doubleBufferMode) {
-	 _mesa_notifySwapBuffers( ctx );  /* flush pending rendering comands */
-	 if ( 0 /*intel->doPageFlip*/ ) { /* doPageFlip is never set !!! */
-	    intelPageFlip( dPriv );
-	 } else {
-	    intelCopyBuffer( dPriv, NULL );
-	 }
-	 if (intel->aub_file) {
-	    intelFlush(ctx);
-	    intel->vtbl.aub_dump_bmp( intel, 1 );
-
-	    intel->aub_wrap = 1;
-	 }
-      }
-   } else {
-      /* XXX this shouldn't be an error but we can't handle it for now */
-      fprintf(stderr, "%s: drawable has no context!\n", __FUNCTION__);
-   }
-}
-
-void intelCopySubBuffer( __DRIdrawablePrivate *dPriv,
-			 int x, int y, int w, int h )
-{
-   if (dPriv->driContextPriv && dPriv->driContextPriv->driverPrivate) {
-      struct intel_context *intel = dPriv->driContextPriv->driverPrivate;
-      GLcontext *ctx = &intel->ctx;
-
-      if (ctx->Visual.doubleBufferMode) {
-	 drm_clip_rect_t rect;
-	 rect.x1 = x + dPriv->x;
-	 rect.y1 = (dPriv->h - y - h) + dPriv->y;
-	 rect.x2 = rect.x1 + w;
-	 rect.y2 = rect.y1 + h;
-	 _mesa_notifySwapBuffers( ctx );  /* flush pending rendering comands */
-	 intelCopyBuffer( dPriv, &rect );
-      }
-   } else {
-      /* XXX this shouldn't be an error but we can't handle it for now */
-      fprintf(stderr, "%s: drawable has no context!\n", __FUNCTION__);
-   }
-}
-
-
-static void intelDrawBuffer(GLcontext *ctx, GLenum mode )
-{
-   struct intel_context *intel = intel_context(ctx);
-   int front = 0;
- 
-   if (!ctx->DrawBuffer)
-      return;
-
-   switch ( ctx->DrawBuffer->_ColorDrawBufferMask[0] ) {
-   case BUFFER_BIT_FRONT_LEFT:
-      front = 1;
-      FALLBACK( intel, INTEL_FALLBACK_DRAW_BUFFER, GL_FALSE );
-      break;
-   case BUFFER_BIT_BACK_LEFT:
-      front = 0;
-      FALLBACK( intel, INTEL_FALLBACK_DRAW_BUFFER, GL_FALSE );
-      break;
-   default:
-      FALLBACK( intel, INTEL_FALLBACK_DRAW_BUFFER, GL_TRUE );
-      return;
-   }
-
-   if ( intel->sarea->pf_current_page == 1 ) 
-      front ^= 1;
-   
-   if (front) {
-      intelSetFrontClipRects(intel);
-      if (intel->draw_region != intel->front_region) {
-	 intel_region_release(intel, &intel->draw_region);
-	 intel_region_reference(&intel->draw_region, intel->front_region);
-      }
-   } else {
-      intelSetBackClipRects(intel);
-      if (intel->draw_region != intel->back_region) {
-	 intel_region_release(intel, &intel->draw_region);
-	 intel_region_reference(&intel->draw_region, intel->back_region);
-      }
-   }
-
-   intel->vtbl.set_draw_region( intel, 
-				intel->draw_region,
-				intel->depth_region);
-}
-
-static void intelReadBuffer( GLcontext *ctx, GLenum mode )
-{
-   /* nothing, until we implement h/w glRead/CopyPixels or CopyTexImage */
-}
-
-
-
-void intelInitBufferFuncs( struct dd_function_table *functions )
-{
-   functions->Clear = intelClear;
-   functions->GetBufferSize = intelBufferSize;
-   functions->DrawBuffer = intelDrawBuffer;
-   functions->ReadBuffer = intelReadBuffer;
-}
-=======
-../intel/intel_buffers.c
->>>>>>> d3f7b463
+../intel/intel_buffers.c