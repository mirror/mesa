--- conflicted
+++ resolved
@@ -77,18 +77,13 @@
 void GLAPIENTRY
 _mesa_PointParameteriv( GLenum pname, const GLint *params )
 {
-<<<<<<< HEAD
    GLfloat p[3];
    p[0] = (GLfloat) params[0];
    if (pname == GL_DISTANCE_ATTENUATION_EXT) {
       p[1] = (GLfloat) params[1];
       p[2] = (GLfloat) params[2];
    }
-   _mesa_PointParameterfvEXT(pname, p);
-=======
-   const GLfloat value = (GLfloat) params[0];
-   _mesa_PointParameterfv(pname, &value);
->>>>>>> e6887a57
+   _mesa_PointParameterfv(pname, p);
 }
 
 
