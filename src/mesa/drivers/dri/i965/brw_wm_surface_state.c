--- conflicted
+++ resolved
@@ -114,21 +114,12 @@
       return BRW_SURFACEFORMAT_FXT1;
 
    case MESA_FORMAT_Z16:
-<<<<<<< HEAD
-       if (depth_mode == GL_INTENSITY)
-	   return BRW_SURFACEFORMAT_I16_UNORM;
-       else if (depth_mode == GL_ALPHA)
-	   return BRW_SURFACEFORMAT_A16_UNORM;
-       else
-	   return BRW_SURFACEFORMAT_L16_UNORM;
-=======
       if (depth_mode == GL_INTENSITY) 
 	  return BRW_SURFACEFORMAT_I16_UNORM;
       else if (depth_mode == GL_ALPHA)
 	  return BRW_SURFACEFORMAT_A16_UNORM;
       else
 	  return BRW_SURFACEFORMAT_L16_UNORM;
->>>>>>> d3f7b463
 
    case MESA_FORMAT_RGB_DXT1:
        return BRW_SURFACEFORMAT_DXT1_RGB;
@@ -146,12 +137,9 @@
       return BRW_SURFACEFORMAT_R8G8B8A8_UNORM_SRGB;
    case MESA_FORMAT_SRGB_DXT1:
       return BRW_SURFACEFORMAT_BC1_UNORM_SRGB;
-<<<<<<< HEAD
-=======
 
    case MESA_FORMAT_Z24_S8:
       return BRW_SURFACEFORMAT_I24X8_UNORM;
->>>>>>> d3f7b463
 
    default:
       assert(0);
@@ -178,15 +166,9 @@
 
    memset(&surf, 0, sizeof(surf));
 
-<<<<<<< HEAD
-   surf->ss0.mipmap_layout_mode = BRW_SURFACE_MIPMAPLAYOUT_BELOW;   
-   surf->ss0.surface_type = translate_tex_target(tObj->Target);
-   surf->ss0.surface_format = translate_tex_format(firstImage->TexFormat->MesaFormat, tObj->DepthMode);
-=======
    surf.ss0.mipmap_layout_mode = BRW_SURFACE_MIPMAPLAYOUT_BELOW;
    surf.ss0.surface_type = translate_tex_target(key->target);
    surf.ss0.surface_format = translate_tex_format(key->format, key->depthmode);
->>>>>>> d3f7b463
 
    /* This is ok for all textures with channel width 8bit or less:
     */
@@ -233,13 +215,6 @@
 static int
 brw_update_texture_surface( GLcontext *ctx, GLuint unit )
 {
-<<<<<<< HEAD
-   GLcontext *ctx = &brw->intel.ctx;
-   struct intel_context *intel = &brw->intel;
-   GLuint i;
-
-   {
-=======
    struct brw_context *brw = brw_context(ctx);
    struct gl_texture_object *tObj = brw->attribs.Texture->Unit[unit]._Current;
    struct intel_texture_object *intelObj = intel_texture_object(tObj);
@@ -333,7 +308,6 @@
 	       NULL);
 
    if (brw->wm.surf_bo[unit] == NULL) {
->>>>>>> d3f7b463
       struct brw_surface_state surf;
 
       memset(&surf, 0, sizeof(surf));
