/*
 * Mesa 3-D graphics library
 * Version:  7.1
 *
 * Copyright (C) 2007  Tungsten Graphics   All Rights Reserved.
 *
 * Permission is hereby granted, free of charge, to any person obtaining a
 * copy of this software and associated documentation files (the "Software"),
 * to deal in the Software without restriction, including without limitation
 * the rights to use, copy, modify, merge, publish, distribute, sublicense,
 * and/or sell copies of the Software, and to permit persons to whom the
 * Software is furnished to do so, subject to the following conditions:
 *
 * The above copyright notice and this permission notice shall be included
 * in all copies or substantial portions of the Software.
 *
 * THE SOFTWARE IS PROVIDED "AS IS", WITHOUT WARRANTY OF ANY KIND, EXPRESS
 * OR IMPLIED, INCLUDING BUT NOT LIMITED TO THE WARRANTIES OF MERCHANTABILITY,
 * FITNESS FOR A PARTICULAR PURPOSE AND NONINFRINGEMENT.  IN NO EVENT SHALL
 * TUNGSTEN GRAPHICS BE LIABLE FOR ANY CLAIM, DAMAGES OR OTHER LIABILITY,
 * WHETHER IN
 * AN ACTION OF CONTRACT, TORT OR OTHERWISE, ARISING FROM, OUT OF OR IN
 * CONNECTION WITH THE SOFTWARE OR THE USE OR OTHER DEALINGS IN THE SOFTWARE.
 */

/**
 * \file t_vp_build.c
 * Create a vertex program to execute the current fixed function T&L pipeline.
 * \author Keith Whitwell
 */


#include "glheader.h"
#include "macros.h"
#include "enums.h"
#include "shader/program.h"
#include "shader/prog_instruction.h"
#include "shader/prog_parameter.h"
#include "shader/prog_print.h"
#include "shader/prog_statevars.h"
#include "t_context.h" /* NOTE: very light dependency on this */
#include "t_vp_build.h"


struct state_key {
   unsigned light_global_enabled:1;
   unsigned light_local_viewer:1;
   unsigned light_twoside:1;
   unsigned light_color_material:1;
   unsigned light_color_material_mask:12;
   unsigned light_material_mask:12;

   unsigned normalize:1;
   unsigned rescale_normals:1;
   unsigned fog_source_is_depth:1;
   unsigned tnl_do_vertex_fog:1;
   unsigned separate_specular:1;
   unsigned fog_mode:2;
   unsigned point_attenuated:1;
   unsigned texture_enabled_global:1;
   unsigned fragprog_inputs_read:12;

   struct {
      unsigned light_enabled:1;
      unsigned light_eyepos3_is_zero:1;
      unsigned light_spotcutoff_is_180:1;
      unsigned light_attenuated:1;      
      unsigned texunit_really_enabled:1;
      unsigned texmat_enabled:1;
      unsigned texgen_enabled:4;
      unsigned texgen_mode0:4;
      unsigned texgen_mode1:4;
      unsigned texgen_mode2:4;
      unsigned texgen_mode3:4;
   } unit[8];
};



#define FOG_NONE   0
#define FOG_LINEAR 1
#define FOG_EXP    2
#define FOG_EXP2   3

static GLuint translate_fog_mode( GLenum mode )
{
   switch (mode) {
   case GL_LINEAR: return FOG_LINEAR;
   case GL_EXP: return FOG_EXP;
   case GL_EXP2: return FOG_EXP2;
   default: return FOG_NONE;
   }
}

#define TXG_NONE           0
#define TXG_OBJ_LINEAR     1
#define TXG_EYE_LINEAR     2
#define TXG_SPHERE_MAP     3
#define TXG_REFLECTION_MAP 4
#define TXG_NORMAL_MAP     5

static GLuint translate_texgen( GLboolean enabled, GLenum mode )
{
   if (!enabled)
      return TXG_NONE;

   switch (mode) {
   case GL_OBJECT_LINEAR: return TXG_OBJ_LINEAR;
   case GL_EYE_LINEAR: return TXG_EYE_LINEAR;
   case GL_SPHERE_MAP: return TXG_SPHERE_MAP;
   case GL_REFLECTION_MAP_NV: return TXG_REFLECTION_MAP;
   case GL_NORMAL_MAP_NV: return TXG_NORMAL_MAP;
   default: return TXG_NONE;
   }
}

static struct state_key *make_state_key( GLcontext *ctx )
{
   TNLcontext *tnl = TNL_CONTEXT(ctx);
   struct vertex_buffer *VB = &tnl->vb;
   const struct gl_fragment_program *fp = ctx->FragmentProgram._Current;
   struct state_key *key = CALLOC_STRUCT(state_key);
   GLuint i;

   /* This now relies on texenvprogram.c being active:
    */
   assert(fp);

   key->fragprog_inputs_read = fp->Base.InputsRead;

   key->separate_specular = (ctx->Light.Model.ColorControl ==
			     GL_SEPARATE_SPECULAR_COLOR);

   if (ctx->Light.Enabled) {
      key->light_global_enabled = 1;

      if (ctx->Light.Model.LocalViewer)
	 key->light_local_viewer = 1;

      if (ctx->Light.Model.TwoSide)
	 key->light_twoside = 1;

      if (ctx->Light.ColorMaterialEnabled) {
	 key->light_color_material = 1;
	 key->light_color_material_mask = ctx->Light.ColorMaterialBitmask;
      }

      for (i = _TNL_FIRST_MAT; i <= _TNL_LAST_MAT; i++) 
	 if (VB->AttribPtr[i]->stride) 
	    key->light_material_mask |= 1<<(i-_TNL_ATTRIB_MAT_FRONT_AMBIENT);

      for (i = 0; i < MAX_LIGHTS; i++) {
	 struct gl_light *light = &ctx->Light.Light[i];

	 if (light->Enabled) {
	    key->unit[i].light_enabled = 1;

	    if (light->EyePosition[3] == 0.0)
	       key->unit[i].light_eyepos3_is_zero = 1;
	    
	    if (light->SpotCutoff == 180.0)
	       key->unit[i].light_spotcutoff_is_180 = 1;

	    if (light->ConstantAttenuation != 1.0 ||
		light->LinearAttenuation != 0.0 ||
		light->QuadraticAttenuation != 0.0)
	       key->unit[i].light_attenuated = 1;
	 }
      }
   }

   if (ctx->Transform.Normalize)
      key->normalize = 1;

   if (ctx->Transform.RescaleNormals)
      key->rescale_normals = 1;

   key->fog_mode = translate_fog_mode(fp->FogOption);
   
   if (ctx->Fog.FogCoordinateSource == GL_FRAGMENT_DEPTH_EXT)
      key->fog_source_is_depth = 1;
   
   if (tnl->_DoVertexFog)
      key->tnl_do_vertex_fog = 1;

   if (ctx->Point._Attenuated)
      key->point_attenuated = 1;

   if (ctx->Texture._TexGenEnabled ||
       ctx->Texture._TexMatEnabled ||
       ctx->Texture._EnabledUnits)
      key->texture_enabled_global = 1;
      
   for (i = 0; i < MAX_TEXTURE_UNITS; i++) {
      struct gl_texture_unit *texUnit = &ctx->Texture.Unit[i];

      if (texUnit->_ReallyEnabled)
	 key->unit[i].texunit_really_enabled = 1;

      if (ctx->Texture._TexMatEnabled & ENABLE_TEXMAT(i))      
	 key->unit[i].texmat_enabled = 1;
      
      if (texUnit->TexGenEnabled) {
	 key->unit[i].texgen_enabled = 1;
      
	 key->unit[i].texgen_mode0 = 
	    translate_texgen( texUnit->TexGenEnabled & (1<<0),
			      texUnit->GenModeS );
	 key->unit[i].texgen_mode1 = 
	    translate_texgen( texUnit->TexGenEnabled & (1<<1),
			      texUnit->GenModeT );
	 key->unit[i].texgen_mode2 = 
	    translate_texgen( texUnit->TexGenEnabled & (1<<2),
			      texUnit->GenModeR );
	 key->unit[i].texgen_mode3 = 
	    translate_texgen( texUnit->TexGenEnabled & (1<<3),
			      texUnit->GenModeQ );
      }
   }
   
   return key;
}


   
/* Very useful debugging tool - produces annotated listing of
 * generated program with line/function references for each
 * instruction back into this file:
 */
#define DISASSEM (MESA_VERBOSE&VERBOSE_DISASSEM)

/* Should be tunable by the driver - do we want to do matrix
 * multiplications with DP4's or with MUL/MAD's?  SSE works better
 * with the latter, drivers may differ.
 */
#define PREFER_DP4 0

#define MAX_INSN 256

/* Use uregs to represent registers internally, translate to Mesa's
 * expected formats on emit.  
 *
 * NOTE: These are passed by value extensively in this file rather
 * than as usual by pointer reference.  If this disturbs you, try
 * remembering they are just 32bits in size.
 *
 * GCC is smart enough to deal with these dword-sized structures in
 * much the same way as if I had defined them as dwords and was using
 * macros to access and set the fields.  This is much nicer and easier
 * to evolve.
 */
struct ureg {
   GLuint file:4;
   GLint idx:8;      /* relative addressing may be negative */
   GLuint negate:1;
   GLuint swz:12;
   GLuint pad:7;
};


struct tnl_program {
   const struct state_key *state;
   struct gl_vertex_program *program;
   
   GLuint temp_in_use;
   GLuint temp_reserved;
   
   struct ureg eye_position;
   struct ureg eye_position_normalized;
   struct ureg eye_normal;
   struct ureg identity;

   GLuint materials;
   GLuint color_materials;
};


static const struct ureg undef = { 
   PROGRAM_UNDEFINED,
   ~0,
   0,
   0,
   0
};

/* Local shorthand:
 */
#define X    SWIZZLE_X
#define Y    SWIZZLE_Y
#define Z    SWIZZLE_Z
#define W    SWIZZLE_W


/* Construct a ureg:
 */
static struct ureg make_ureg(GLuint file, GLint idx)
{
   struct ureg reg;
   reg.file = file;
   reg.idx = idx;
   reg.negate = 0;
   reg.swz = SWIZZLE_NOOP;
   reg.pad = 0;
   return reg;
}



static struct ureg negate( struct ureg reg )
{
   reg.negate ^= 1;
   return reg;
} 


static struct ureg swizzle( struct ureg reg, int x, int y, int z, int w )
{
   reg.swz = MAKE_SWIZZLE4(GET_SWZ(reg.swz, x),
			   GET_SWZ(reg.swz, y),
			   GET_SWZ(reg.swz, z),
			   GET_SWZ(reg.swz, w));

   return reg;
}

static struct ureg swizzle1( struct ureg reg, int x )
{
   return swizzle(reg, x, x, x, x);
}

static struct ureg get_temp( struct tnl_program *p )
{
   int bit = _mesa_ffs( ~p->temp_in_use );
   if (!bit) {
      _mesa_problem(NULL, "%s: out of temporaries\n", __FILE__);
      _mesa_exit(1);
   }

   if ((GLuint) bit > p->program->Base.NumTemporaries)
      p->program->Base.NumTemporaries = bit;

   p->temp_in_use |= 1<<(bit-1);
   return make_ureg(PROGRAM_TEMPORARY, bit-1);
}

static struct ureg reserve_temp( struct tnl_program *p )
{
   struct ureg temp = get_temp( p );
   p->temp_reserved |= 1<<temp.idx;
   return temp;
}

static void release_temp( struct tnl_program *p, struct ureg reg )
{
   if (reg.file == PROGRAM_TEMPORARY) {
      p->temp_in_use &= ~(1<<reg.idx);
      p->temp_in_use |= p->temp_reserved; /* can't release reserved temps */
   }
}

static void release_temps( struct tnl_program *p )
{
   p->temp_in_use = p->temp_reserved;
}



static struct ureg register_input( struct tnl_program *p, GLuint input )
{
   p->program->Base.InputsRead |= (1<<input);
   return make_ureg(PROGRAM_INPUT, input);
}

static struct ureg register_output( struct tnl_program *p, GLuint output )
{
   p->program->Base.OutputsWritten |= (1<<output);
   return make_ureg(PROGRAM_OUTPUT, output);
}

static struct ureg register_const4f( struct tnl_program *p, 
			      GLfloat s0,
			      GLfloat s1,
			      GLfloat s2,
			      GLfloat s3)
{
   GLfloat values[4];
   GLint idx;
   GLuint swizzle;
   values[0] = s0;
   values[1] = s1;
   values[2] = s2;
   values[3] = s3;
   idx = _mesa_add_unnamed_constant( p->program->Base.Parameters, values, 4,
                                     &swizzle );
   ASSERT(swizzle == SWIZZLE_NOOP);
   return make_ureg(PROGRAM_STATE_VAR, idx);
}

#define register_const1f(p, s0)         register_const4f(p, s0, 0, 0, 1)
#define register_scalar_const(p, s0)    register_const4f(p, s0, s0, s0, s0)
#define register_const2f(p, s0, s1)     register_const4f(p, s0, s1, 0, 1)
#define register_const3f(p, s0, s1, s2) register_const4f(p, s0, s1, s2, 1)

static GLboolean is_undef( struct ureg reg )
{
   return reg.file == PROGRAM_UNDEFINED;
}

static struct ureg get_identity_param( struct tnl_program *p )
{
   if (is_undef(p->identity)) 
      p->identity = register_const4f(p, 0,0,0,1);

   return p->identity;
}

static struct ureg register_param5(struct tnl_program *p, 
				   GLint s0,
				   GLint s1,
				   GLint s2,
				   GLint s3,
                                   GLint s4)
{
   gl_state_index tokens[STATE_LENGTH];
   GLint idx;
   tokens[0] = s0;
   tokens[1] = s1;
   tokens[2] = s2;
   tokens[3] = s3;
   tokens[4] = s4;
   idx = _mesa_add_state_reference( p->program->Base.Parameters, tokens );
   return make_ureg(PROGRAM_STATE_VAR, idx);
}


#define register_param1(p,s0)          register_param5(p,s0,0,0,0,0)
#define register_param2(p,s0,s1)       register_param5(p,s0,s1,0,0,0)
#define register_param3(p,s0,s1,s2)    register_param5(p,s0,s1,s2,0,0)
#define register_param4(p,s0,s1,s2,s3) register_param5(p,s0,s1,s2,s3,0)


static void register_matrix_param5( struct tnl_program *p,
				    GLint s0, /* modelview, projection, etc */
				    GLint s1, /* texture matrix number */
				    GLint s2, /* first row */
				    GLint s3, /* last row */
				    GLint s4, /* inverse, transpose, etc */
				    struct ureg *matrix )
{
   GLint i;

   /* This is a bit sad as the support is there to pull the whole
    * matrix out in one go:
    */
   for (i = 0; i <= s3 - s2; i++) 
      matrix[i] = register_param5( p, s0, s1, i, i, s4 );
}


/**
 * Convert a ureg source register to a prog_src_register.
 */
static void emit_arg( struct prog_src_register *src,
		      struct ureg reg )
{
   assert(reg.file != PROGRAM_OUTPUT);
   src->File = reg.file;
   src->Index = reg.idx;
   src->Swizzle = reg.swz;
   src->NegateBase = reg.negate ? NEGATE_XYZW : 0;
   src->Abs = 0;
   src->NegateAbs = 0;
   src->RelAddr = 0;
}

/**
 * Convert a ureg dest register to a prog_dst_register.
 */
static void emit_dst( struct prog_dst_register *dst,
		      struct ureg reg, GLuint mask )
{
   /* Check for legal output register type.  UNDEFINED will occur in
    * instruction that don't produce a result (like END).
    */
   assert(reg.file == PROGRAM_TEMPORARY ||
          reg.file == PROGRAM_OUTPUT ||
          reg.file == PROGRAM_UNDEFINED);
   dst->File = reg.file;
   dst->Index = reg.idx;
   /* allow zero as a shorthand for xyzw */
   dst->WriteMask = mask ? mask : WRITEMASK_XYZW; 
   dst->CondMask = COND_TR;  /* always pass cond test */
   dst->CondSwizzle = SWIZZLE_NOOP;
   dst->CondSrc = 0;
   dst->pad = 0;
}

static void debug_insn( struct prog_instruction *inst, const char *fn,
			GLuint line )
{
   if (DISASSEM) {
      static const char *last_fn;
   
      if (fn != last_fn) {
	 last_fn = fn;
	 _mesa_printf("%s:\n", fn);
      }
	 
      _mesa_printf("%d:\t", line);
      _mesa_print_instruction(inst);
   }
}


static void emit_op3fn(struct tnl_program *p,
                       enum prog_opcode op,
		       struct ureg dest,
		       GLuint mask,
		       struct ureg src0,
		       struct ureg src1,
		       struct ureg src2,
		       const char *fn,
		       GLuint line)
{
   GLuint nr = p->program->Base.NumInstructions++;
   struct prog_instruction *inst = &p->program->Base.Instructions[nr];
      
   if (p->program->Base.NumInstructions > MAX_INSN) {
      _mesa_problem(0, "Out of instructions in emit_op3fn\n");
      return;
   }
      
   inst->Opcode = (enum prog_opcode) op; 
   inst->StringPos = 0;
   inst->Data = 0;
   
   emit_arg( &inst->SrcReg[0], src0 );
   emit_arg( &inst->SrcReg[1], src1 );
   emit_arg( &inst->SrcReg[2], src2 );   

   emit_dst( &inst->DstReg, dest, mask );

   debug_insn(inst, fn, line);
}


#define emit_op3(p, op, dst, mask, src0, src1, src2) \
   emit_op3fn(p, op, dst, mask, src0, src1, src2, __FUNCTION__, __LINE__)

#define emit_op2(p, op, dst, mask, src0, src1) \
    emit_op3fn(p, op, dst, mask, src0, src1, undef, __FUNCTION__, __LINE__)

#define emit_op1(p, op, dst, mask, src0) \
    emit_op3fn(p, op, dst, mask, src0, undef, undef, __FUNCTION__, __LINE__)


static struct ureg make_temp( struct tnl_program *p, struct ureg reg )
{
   if (reg.file == PROGRAM_TEMPORARY && 
       !(p->temp_reserved & (1<<reg.idx)))
      return reg;
   else {
      struct ureg temp = get_temp(p);
      emit_op1(p, OPCODE_MOV, temp, 0, reg);
      return temp;
   }
}


/* Currently no tracking performed of input/output/register size or
 * active elements.  Could be used to reduce these operations, as
 * could the matrix type.
 */
static void emit_matrix_transform_vec4( struct tnl_program *p,
					struct ureg dest,
					const struct ureg *mat,
					struct ureg src)
{
   emit_op2(p, OPCODE_DP4, dest, WRITEMASK_X, src, mat[0]);
   emit_op2(p, OPCODE_DP4, dest, WRITEMASK_Y, src, mat[1]);
   emit_op2(p, OPCODE_DP4, dest, WRITEMASK_Z, src, mat[2]);
   emit_op2(p, OPCODE_DP4, dest, WRITEMASK_W, src, mat[3]);
}

/* This version is much easier to implement if writemasks are not
 * supported natively on the target or (like SSE), the target doesn't
 * have a clean/obvious dotproduct implementation.
 */
static void emit_transpose_matrix_transform_vec4( struct tnl_program *p,
						  struct ureg dest,
						  const struct ureg *mat,
						  struct ureg src)
{
   struct ureg tmp;

   if (dest.file != PROGRAM_TEMPORARY)
      tmp = get_temp(p);
   else
      tmp = dest;

   emit_op2(p, OPCODE_MUL, tmp, 0, swizzle1(src,X), mat[0]);
   emit_op3(p, OPCODE_MAD, tmp, 0, swizzle1(src,Y), mat[1], tmp);
   emit_op3(p, OPCODE_MAD, tmp, 0, swizzle1(src,Z), mat[2], tmp);
   emit_op3(p, OPCODE_MAD, dest, 0, swizzle1(src,W), mat[3], tmp);

   if (dest.file != PROGRAM_TEMPORARY)
      release_temp(p, tmp);
}

static void emit_matrix_transform_vec3( struct tnl_program *p,
					struct ureg dest,
					const struct ureg *mat,
					struct ureg src)
{
   emit_op2(p, OPCODE_DP3, dest, WRITEMASK_X, src, mat[0]);
   emit_op2(p, OPCODE_DP3, dest, WRITEMASK_Y, src, mat[1]);
   emit_op2(p, OPCODE_DP3, dest, WRITEMASK_Z, src, mat[2]);
}


static void emit_normalize_vec3( struct tnl_program *p,
				 struct ureg dest,
				 struct ureg src )
{
   struct ureg tmp = get_temp(p);
   emit_op2(p, OPCODE_DP3, tmp, 0, src, src);
   emit_op1(p, OPCODE_RSQ, tmp, 0, tmp);
   emit_op2(p, OPCODE_MUL, dest, 0, src, tmp);
   release_temp(p, tmp);
}

static void emit_passthrough( struct tnl_program *p, 
			      GLuint input,
			      GLuint output )
{
   struct ureg out = register_output(p, output);
   emit_op1(p, OPCODE_MOV, out, 0, register_input(p, input)); 
}

static struct ureg get_eye_position( struct tnl_program *p )
{
   if (is_undef(p->eye_position)) {
      struct ureg pos = register_input( p, VERT_ATTRIB_POS ); 
      struct ureg modelview[4];

      p->eye_position = reserve_temp(p);

      if (PREFER_DP4) {
	 register_matrix_param5( p, STATE_MODELVIEW_MATRIX, 0, 0, 3,
                                 0, modelview );

	 emit_matrix_transform_vec4(p, p->eye_position, modelview, pos);
      }
      else {
	 register_matrix_param5( p, STATE_MODELVIEW_MATRIX, 0, 0, 3,
				 STATE_MATRIX_TRANSPOSE, modelview );

	 emit_transpose_matrix_transform_vec4(p, p->eye_position, modelview, pos);
      }
   }
   
   return p->eye_position;
}


static struct ureg get_eye_position_normalized( struct tnl_program *p )
{
   if (is_undef(p->eye_position_normalized)) {
      struct ureg eye = get_eye_position(p);
      p->eye_position_normalized = reserve_temp(p);
      emit_normalize_vec3(p, p->eye_position_normalized, eye);
   }
   
   return p->eye_position_normalized;
}


static struct ureg get_eye_normal( struct tnl_program *p )
{
   if (is_undef(p->eye_normal)) {
      struct ureg normal = register_input(p, VERT_ATTRIB_NORMAL );
      struct ureg mvinv[3];

      register_matrix_param5( p, STATE_MODELVIEW_MATRIX, 0, 0, 2,
			      STATE_MATRIX_INVTRANS, mvinv );

      p->eye_normal = reserve_temp(p);

      /* Transform to eye space:
       */
      emit_matrix_transform_vec3( p, p->eye_normal, mvinv, normal );

      /* Normalize/Rescale:
       */
      if (p->state->normalize) {
	 emit_normalize_vec3( p, p->eye_normal, p->eye_normal );
      }
      else if (p->state->rescale_normals) {
	 struct ureg rescale = register_param2(p, STATE_INTERNAL,
					       STATE_NORMAL_SCALE);

	 emit_op2( p, OPCODE_MUL, p->eye_normal, 0, p->eye_normal,
		   swizzle1(rescale, X));
      }
   }

   return p->eye_normal;
}



static void build_hpos( struct tnl_program *p )
{
   struct ureg pos = register_input( p, VERT_ATTRIB_POS ); 
   struct ureg hpos = register_output( p, VERT_RESULT_HPOS );
   struct ureg mvp[4];

   if (PREFER_DP4) {
      register_matrix_param5( p, STATE_MVP_MATRIX, 0, 0, 3, 
			      0, mvp );
      emit_matrix_transform_vec4( p, hpos, mvp, pos );
   }
   else {
      register_matrix_param5( p, STATE_MVP_MATRIX, 0, 0, 3, 
			      STATE_MATRIX_TRANSPOSE, mvp );
      emit_transpose_matrix_transform_vec4( p, hpos, mvp, pos );
   }
}


static GLuint material_attrib( GLuint side, GLuint property )
{
   return ((property - STATE_AMBIENT) * 2 + 
	   side);
}

/* Get a bitmask of which material values vary on a per-vertex basis.
 */
static void set_material_flags( struct tnl_program *p )
{
   p->color_materials = 0;
   p->materials = 0;

   if (p->state->light_color_material) {
      p->materials = 
	 p->color_materials = p->state->light_color_material_mask;
   }

   p->materials |= p->state->light_material_mask;
}


static struct ureg get_material( struct tnl_program *p, GLuint side, 
				 GLuint property )
{
   GLuint attrib = material_attrib(side, property);

   if (p->color_materials & (1<<attrib))
      return register_input(p, VERT_ATTRIB_COLOR0);
   else if (p->materials & (1<<attrib)) 
      return register_input( p, attrib + _TNL_ATTRIB_MAT_FRONT_AMBIENT );
   else
      return register_param3( p, STATE_MATERIAL, side, property );
}

#define SCENE_COLOR_BITS(side) (( MAT_BIT_FRONT_EMISSION | \
				   MAT_BIT_FRONT_AMBIENT | \
				   MAT_BIT_FRONT_DIFFUSE) << (side))

/* Either return a precalculated constant value or emit code to
 * calculate these values dynamically in the case where material calls
 * are present between begin/end pairs.
 *
 * Probably want to shift this to the program compilation phase - if
 * we always emitted the calculation here, a smart compiler could
 * detect that it was constant (given a certain set of inputs), and
 * lift it out of the main loop.  That way the programs created here
 * would be independent of the vertex_buffer details.
 */
static struct ureg get_scenecolor( struct tnl_program *p, GLuint side )
{
   if (p->materials & SCENE_COLOR_BITS(side)) {
      struct ureg lm_ambient = register_param1(p, STATE_LIGHTMODEL_AMBIENT);
      struct ureg material_emission = get_material(p, side, STATE_EMISSION);
      struct ureg material_ambient = get_material(p, side, STATE_AMBIENT);
      struct ureg material_diffuse = get_material(p, side, STATE_DIFFUSE);
      struct ureg tmp = make_temp(p, material_diffuse);
      emit_op3(p, OPCODE_MAD, tmp,  WRITEMASK_XYZ, lm_ambient, 
	       material_ambient, material_emission);
      return tmp;
   }
   else
      return register_param2( p, STATE_LIGHTMODEL_SCENECOLOR, side );
}


static struct ureg get_lightprod( struct tnl_program *p, GLuint light, 
				  GLuint side, GLuint property )
{
   GLuint attrib = material_attrib(side, property);
   if (p->materials & (1<<attrib)) {
      struct ureg light_value = 
	 register_param3(p, STATE_LIGHT, light, property);
      struct ureg material_value = get_material(p, side, property);
      struct ureg tmp = get_temp(p);
      emit_op2(p, OPCODE_MUL, tmp,  0, light_value, material_value);
      return tmp;
   }
   else
      return register_param4(p, STATE_LIGHTPROD, light, side, property);
}

static struct ureg calculate_light_attenuation( struct tnl_program *p,
						GLuint i, 
						struct ureg VPpli,
						struct ureg dist )
{
   struct ureg attenuation = register_param3(p, STATE_LIGHT, i,
					     STATE_ATTENUATION);
   struct ureg att = get_temp(p);

   /* Calculate spot attenuation:
    */
   if (!p->state->unit[i].light_spotcutoff_is_180) {
      struct ureg spot_dir_norm = register_param3(p, STATE_INTERNAL,
						  STATE_SPOT_DIR_NORMALIZED, i);
      struct ureg spot = get_temp(p);
      struct ureg slt = get_temp(p);

      emit_op2(p, OPCODE_DP3, spot, 0, negate(VPpli), spot_dir_norm);
      emit_op2(p, OPCODE_SLT, slt, 0, swizzle1(spot_dir_norm,W), spot);
      emit_op2(p, OPCODE_POW, spot, 0, spot, swizzle1(attenuation, W));
      emit_op2(p, OPCODE_MUL, att, 0, slt, spot);

      release_temp(p, spot);
      release_temp(p, slt);
   }

   /* Calculate distance attenuation:
    */
   if (p->state->unit[i].light_attenuated) {

      /* 1/d,d,d,1/d */
      emit_op1(p, OPCODE_RCP, dist, WRITEMASK_YZ, dist); 
      /* 1,d,d*d,1/d */
      emit_op2(p, OPCODE_MUL, dist, WRITEMASK_XZ, dist, swizzle1(dist,Y)); 
      /* 1/dist-atten */
      emit_op2(p, OPCODE_DP3, dist, 0, attenuation, dist); 

      if (!p->state->unit[i].light_spotcutoff_is_180) {
	 /* dist-atten */
	 emit_op1(p, OPCODE_RCP, dist, 0, dist); 
	 /* spot-atten * dist-atten */
	 emit_op2(p, OPCODE_MUL, att, 0, dist, att);	
      } else {
	 /* dist-atten */
	 emit_op1(p, OPCODE_RCP, att, 0, dist); 
      }
   }

   return att;
}
						




/* Need to add some addtional parameters to allow lighting in object
 * space - STATE_SPOT_DIRECTION and STATE_HALF_VECTOR implicitly assume eye
 * space lighting.
 */
static void build_lighting( struct tnl_program *p )
{
   const GLboolean twoside = p->state->light_twoside;
   const GLboolean separate = p->state->separate_specular;
   GLuint nr_lights = 0, count = 0;
   struct ureg normal = get_eye_normal(p);
   struct ureg lit = get_temp(p);
   struct ureg dots = get_temp(p);
   struct ureg _col0 = undef, _col1 = undef;
   struct ureg _bfc0 = undef, _bfc1 = undef;
   GLuint i;

   for (i = 0; i < MAX_LIGHTS; i++) 
      if (p->state->unit[i].light_enabled)
	 nr_lights++;
   
   set_material_flags(p);

   {
      struct ureg shininess = get_material(p, 0, STATE_SHININESS);
      emit_op1(p, OPCODE_MOV, dots,  WRITEMASK_W, swizzle1(shininess,X));

      _col0 = make_temp(p, get_scenecolor(p, 0));
      if (separate)
	 _col1 = make_temp(p, get_identity_param(p));
      else
	 _col1 = _col0;

   }

   if (twoside) {
      struct ureg shininess = get_material(p, 1, STATE_SHININESS);
      emit_op1(p, OPCODE_MOV, dots, WRITEMASK_Z, 
	       negate(swizzle1(shininess,X)));

      _bfc0 = make_temp(p, get_scenecolor(p, 1));
      if (separate)
	 _bfc1 = make_temp(p, get_identity_param(p));
      else
	 _bfc1 = _bfc0;
   }


   /* If no lights, still need to emit the scenecolor.
    */
      {
	 struct ureg res0 = register_output( p, VERT_RESULT_COL0 );
	 emit_op1(p, OPCODE_MOV, res0, 0, _col0);
      }

      if (separate) {
	 struct ureg res1 = register_output( p, VERT_RESULT_COL1 );
	 emit_op1(p, OPCODE_MOV, res1, 0, _col1);
      }

      if (twoside) {
	 struct ureg res0 = register_output( p, VERT_RESULT_BFC0 );
	 emit_op1(p, OPCODE_MOV, res0, 0, _bfc0);
      }
      
      if (twoside && separate) {
	 struct ureg res1 = register_output( p, VERT_RESULT_BFC1 );
	 emit_op1(p, OPCODE_MOV, res1, 0, _bfc1);
      }
      
   if (nr_lights == 0) {
      release_temps(p);
      return;
   }


   for (i = 0; i < MAX_LIGHTS; i++) {
      if (p->state->unit[i].light_enabled) {
	 struct ureg half = undef;
	 struct ureg att = undef, VPpli = undef;
	  
	 count++;

	 if (p->state->unit[i].light_eyepos3_is_zero) {
	    /* Can used precomputed constants in this case.
	     * Attenuation never applies to infinite lights.
	     */
	    VPpli = register_param3(p, STATE_LIGHT, i, 
				    STATE_POSITION_NORMALIZED); 
            if (p->state->light_local_viewer) {
                struct ureg eye_hat = get_eye_position_normalized(p);
                half = get_temp(p);
                emit_op2(p, OPCODE_SUB, half, 0, VPpli, eye_hat);
                emit_normalize_vec3(p, half, half);
            } else {
                half = register_param3(p, STATE_LIGHT, i, STATE_HALF_VECTOR);
            }
	 } 
	 else {
	    struct ureg Ppli = register_param3(p, STATE_LIGHT, i, 
					       STATE_POSITION); 
	    struct ureg V = get_eye_position(p);
	    struct ureg dist = get_temp(p);
	    struct ureg tmpPpli = get_temp(p);

	    VPpli = get_temp(p); 
 
            /* In homogeneous object coordinates
             */
            emit_op1(p, OPCODE_RCP, dist, 0, swizzle1(Ppli, W));
            emit_op2(p, OPCODE_MUL, tmpPpli, 0, Ppli, dist);

	    /* Calculate VPpli vector
	     */
	    emit_op2(p, OPCODE_SUB, VPpli, 0, tmpPpli, V); 
<<<<<<< HEAD
=======

            /* we're done with tmpPpli now */
	    release_temp(p, tmpPpli);
>>>>>>> d3f7b463

	    /* Normalize VPpli.  The dist value also used in
	     * attenuation below.
	     */
	    emit_op2(p, OPCODE_DP3, dist, 0, VPpli, VPpli);
	    emit_op1(p, OPCODE_RSQ, dist, 0, dist);
	    emit_op2(p, OPCODE_MUL, VPpli, 0, VPpli, dist);


	    /* Calculate  attenuation:
	     */ 
	    if (!p->state->unit[i].light_spotcutoff_is_180 ||
		p->state->unit[i].light_attenuated) {
	       att = calculate_light_attenuation(p, i, VPpli, dist);
	    }
	    
	    /* We're done with dist now */
	    release_temp(p, dist);
	 
      
	    /* Calculate viewer direction, or use infinite viewer:
	     */
	    half = get_temp(p);
	    if (p->state->light_local_viewer) {
	       struct ureg eye_hat = get_eye_position_normalized(p);
	       emit_op2(p, OPCODE_SUB, half, 0, VPpli, eye_hat);
	    }
	    else {
	       struct ureg z_dir = swizzle(get_identity_param(p),X,Y,W,Z); 
	       emit_op2(p, OPCODE_ADD, half, 0, VPpli, z_dir);
	    }

	    emit_normalize_vec3(p, half, half);
<<<<<<< HEAD

	    release_temp(p, dist);
	    release_temp(p, tmpPpli);
=======
>>>>>>> d3f7b463
	 }

	 /* Calculate dot products:
	  */
	 emit_op2(p, OPCODE_DP3, dots, WRITEMASK_X, normal, VPpli);
	 emit_op2(p, OPCODE_DP3, dots, WRITEMASK_Y, normal, half);

	 /* we're done with VPpli and half now, so free them as to not drive up
	    our temp usage unnecessary */
	 release_temp(p, VPpli);
	 release_temp(p, half);
	
	 /* Front face lighting:
	  */
	 {
	    struct ureg ambient = get_lightprod(p, i, 0, STATE_AMBIENT);
	    struct ureg diffuse = get_lightprod(p, i, 0, STATE_DIFFUSE);
	    struct ureg specular = get_lightprod(p, i, 0, STATE_SPECULAR);
	    struct ureg res0, res1;
	    GLuint mask0, mask1;

	    emit_op1(p, OPCODE_LIT, lit, 0, dots);
   
	    if (!is_undef(att)) 
	       emit_op2(p, OPCODE_MUL, lit, 0, lit, att);
   
	    
	    if (count == nr_lights) {
	       if (separate) {
		  mask0 = WRITEMASK_XYZ;
		  mask1 = WRITEMASK_XYZ;
		  res0 = register_output( p, VERT_RESULT_COL0 );
		  res1 = register_output( p, VERT_RESULT_COL1 );
	       }
	       else {
		  mask0 = 0;
		  mask1 = WRITEMASK_XYZ;
		  res0 = _col0;
		  res1 = register_output( p, VERT_RESULT_COL0 );
	       }
	    } else {
	       mask0 = 0;
	       mask1 = 0;
	       res0 = _col0;
	       res1 = _col1;
	    }

	    emit_op3(p, OPCODE_MAD, _col0, 0, swizzle1(lit,X), ambient, _col0);
	    emit_op3(p, OPCODE_MAD, res0, mask0, swizzle1(lit,Y), diffuse, _col0);
	    emit_op3(p, OPCODE_MAD, res1, mask1, swizzle1(lit,Z), specular, _col1);
      
	    release_temp(p, ambient);
	    release_temp(p, diffuse);
	    release_temp(p, specular);
	 }

	 /* Back face lighting:
	  */
	 if (twoside) {
	    struct ureg ambient = get_lightprod(p, i, 1, STATE_AMBIENT);
	    struct ureg diffuse = get_lightprod(p, i, 1, STATE_DIFFUSE);
	    struct ureg specular = get_lightprod(p, i, 1, STATE_SPECULAR);
	    struct ureg res0, res1;
	    GLuint mask0, mask1;
	       
	    emit_op1(p, OPCODE_LIT, lit, 0, negate(swizzle(dots,X,Y,W,Z)));

	    if (!is_undef(att)) 
	       emit_op2(p, OPCODE_MUL, lit, 0, lit, att);

	    if (count == nr_lights) {
	       if (separate) {
		  mask0 = WRITEMASK_XYZ;
		  mask1 = WRITEMASK_XYZ;
		  res0 = register_output( p, VERT_RESULT_BFC0 );
		  res1 = register_output( p, VERT_RESULT_BFC1 );
	       }
	       else {
		  mask0 = 0;
		  mask1 = WRITEMASK_XYZ;
		  res0 = _bfc0;
		  res1 = register_output( p, VERT_RESULT_BFC0 );
	       }
	    } else {
	       res0 = _bfc0;
	       res1 = _bfc1;
	       mask0 = 0;
	       mask1 = 0;
	    }

	    emit_op3(p, OPCODE_MAD, _bfc0, 0, swizzle1(lit,X), ambient, _bfc0);
	    emit_op3(p, OPCODE_MAD, res0, mask0, swizzle1(lit,Y), diffuse, _bfc0);
	    emit_op3(p, OPCODE_MAD, res1, mask1, swizzle1(lit,Z), specular, _bfc1);

	    release_temp(p, ambient);
	    release_temp(p, diffuse);
	    release_temp(p, specular);
	 }

	 release_temp(p, att);
      }
   }

   release_temps( p );
}


static void build_fog( struct tnl_program *p )
{
   struct ureg fog = register_output(p, VERT_RESULT_FOGC);
   struct ureg input;

   if (p->state->fog_source_is_depth) {
      input = swizzle1(get_eye_position(p), Z);
   }
   else {
      input = swizzle1(register_input(p, VERT_ATTRIB_FOG), X);
   }

   if (p->state->fog_mode && p->state->tnl_do_vertex_fog) {
      struct ureg params = register_param2(p, STATE_INTERNAL,
					   STATE_FOG_PARAMS_OPTIMIZED);
      struct ureg tmp = get_temp(p);
      GLboolean useabs = (p->state->fog_mode != FOG_EXP2);

      if (useabs) {
	 emit_op1(p, OPCODE_ABS, tmp, 0, input);
      }

      switch (p->state->fog_mode) {
      case FOG_LINEAR: {
	 struct ureg id = get_identity_param(p);
	 emit_op3(p, OPCODE_MAD, tmp, 0, useabs ? tmp : input,
			swizzle1(params,X), swizzle1(params,Y));
	 emit_op2(p, OPCODE_MAX, tmp, 0, tmp, swizzle1(id,X)); /* saturate */
	 emit_op2(p, OPCODE_MIN, fog, WRITEMASK_X, tmp, swizzle1(id,W));
	 break;
      }
      case FOG_EXP:
	 emit_op2(p, OPCODE_MUL, tmp, 0, useabs ? tmp : input,
			swizzle1(params,Z));
	 emit_op1(p, OPCODE_EX2, fog, WRITEMASK_X, negate(tmp));
	 break;
      case FOG_EXP2:
	 emit_op2(p, OPCODE_MUL, tmp, 0, input, swizzle1(params,W));
	 emit_op2(p, OPCODE_MUL, tmp, 0, tmp, tmp);
	 emit_op1(p, OPCODE_EX2, fog, WRITEMASK_X, negate(tmp));
	 break;
      }

      release_temp(p, tmp);
   }
   else {
      /* results = incoming fog coords (compute fog per-fragment later) 
       *
       * KW:  Is it really necessary to do anything in this case?
       * BP: Yes, we always need to compute the absolute value, unless
       * we want to push that down into the fragment program...
       */
      GLboolean useabs = GL_TRUE;
      emit_op1(p, useabs ? OPCODE_ABS : OPCODE_MOV, fog, WRITEMASK_X, input);
   }
}
 
static void build_reflect_texgen( struct tnl_program *p,
				  struct ureg dest,
				  GLuint writemask )
{
   struct ureg normal = get_eye_normal(p);
   struct ureg eye_hat = get_eye_position_normalized(p);
   struct ureg tmp = get_temp(p);

   /* n.u */
   emit_op2(p, OPCODE_DP3, tmp, 0, normal, eye_hat); 
   /* 2n.u */
   emit_op2(p, OPCODE_ADD, tmp, 0, tmp, tmp); 
   /* (-2n.u)n + u */
   emit_op3(p, OPCODE_MAD, dest, writemask, negate(tmp), normal, eye_hat);

   release_temp(p, tmp);
}

static void build_sphere_texgen( struct tnl_program *p,
				 struct ureg dest,
				 GLuint writemask )
{
   struct ureg normal = get_eye_normal(p);
   struct ureg eye_hat = get_eye_position_normalized(p);
   struct ureg tmp = get_temp(p);
   struct ureg half = register_scalar_const(p, .5);
   struct ureg r = get_temp(p);
   struct ureg inv_m = get_temp(p);
   struct ureg id = get_identity_param(p);

   /* Could share the above calculations, but it would be
    * a fairly odd state for someone to set (both sphere and
    * reflection active for different texture coordinate
    * components.  Of course - if two texture units enable
    * reflect and/or sphere, things start to tilt in favour
    * of seperating this out:
    */

   /* n.u */
   emit_op2(p, OPCODE_DP3, tmp, 0, normal, eye_hat); 
   /* 2n.u */
   emit_op2(p, OPCODE_ADD, tmp, 0, tmp, tmp); 
   /* (-2n.u)n + u */
   emit_op3(p, OPCODE_MAD, r, 0, negate(tmp), normal, eye_hat); 
   /* r + 0,0,1 */
   emit_op2(p, OPCODE_ADD, tmp, 0, r, swizzle(id,X,Y,W,Z)); 
   /* rx^2 + ry^2 + (rz+1)^2 */
   emit_op2(p, OPCODE_DP3, tmp, 0, tmp, tmp); 
   /* 2/m */
   emit_op1(p, OPCODE_RSQ, tmp, 0, tmp); 
   /* 1/m */
   emit_op2(p, OPCODE_MUL, inv_m, 0, tmp, half); 
   /* r/m + 1/2 */
   emit_op3(p, OPCODE_MAD, dest, writemask, r, inv_m, half); 
	       
   release_temp(p, tmp);
   release_temp(p, r);
   release_temp(p, inv_m);
}


static void build_texture_transform( struct tnl_program *p )
{
   GLuint i, j;

   for (i = 0; i < MAX_TEXTURE_UNITS; i++) {

      if (!(p->state->fragprog_inputs_read & FRAG_BIT_TEX(i)))
	 continue;
							     
      if (p->state->unit[i].texgen_enabled || 
	  p->state->unit[i].texmat_enabled) {
	 
	 GLuint texmat_enabled = p->state->unit[i].texmat_enabled;
	 struct ureg out = register_output(p, VERT_RESULT_TEX0 + i);
	 struct ureg out_texgen = undef;

	 if (p->state->unit[i].texgen_enabled) {
	    GLuint copy_mask = 0;
	    GLuint sphere_mask = 0;
	    GLuint reflect_mask = 0;
	    GLuint normal_mask = 0;
	    GLuint modes[4];
	 
	    if (texmat_enabled) 
	       out_texgen = get_temp(p);
	    else
	       out_texgen = out;

	    modes[0] = p->state->unit[i].texgen_mode0;
	    modes[1] = p->state->unit[i].texgen_mode1;
	    modes[2] = p->state->unit[i].texgen_mode2;
	    modes[3] = p->state->unit[i].texgen_mode3;

	    for (j = 0; j < 4; j++) {
	       switch (modes[j]) {
	       case TXG_OBJ_LINEAR: {
		  struct ureg obj = register_input(p, VERT_ATTRIB_POS);
		  struct ureg plane = 
		     register_param3(p, STATE_TEXGEN, i,
				     STATE_TEXGEN_OBJECT_S + j);

		  emit_op2(p, OPCODE_DP4, out_texgen, WRITEMASK_X << j, 
			   obj, plane );
		  break;
	       }
	       case TXG_EYE_LINEAR: {
		  struct ureg eye = get_eye_position(p);
		  struct ureg plane = 
		     register_param3(p, STATE_TEXGEN, i, 
				     STATE_TEXGEN_EYE_S + j);

		  emit_op2(p, OPCODE_DP4, out_texgen, WRITEMASK_X << j, 
			   eye, plane );
		  break;
	       }
	       case TXG_SPHERE_MAP: 
		  sphere_mask |= WRITEMASK_X << j;
		  break;
	       case TXG_REFLECTION_MAP:
		  reflect_mask |= WRITEMASK_X << j;
		  break;
	       case TXG_NORMAL_MAP: 
		  normal_mask |= WRITEMASK_X << j;
		  break;
	       case TXG_NONE:
		  copy_mask |= WRITEMASK_X << j;
	       }

	    }

	 
	    if (sphere_mask) {
	       build_sphere_texgen(p, out_texgen, sphere_mask);
	    }

	    if (reflect_mask) {
	       build_reflect_texgen(p, out_texgen, reflect_mask);
	    }

	    if (normal_mask) {
	       struct ureg normal = get_eye_normal(p);
	       emit_op1(p, OPCODE_MOV, out_texgen, normal_mask, normal );
	    }

	    if (copy_mask) {
	       struct ureg in = register_input(p, VERT_ATTRIB_TEX0+i);
	       emit_op1(p, OPCODE_MOV, out_texgen, copy_mask, in );
	    }
	 }

	 if (texmat_enabled) {
	    struct ureg texmat[4];
	    struct ureg in = (!is_undef(out_texgen) ? 
			      out_texgen : 
			      register_input(p, VERT_ATTRIB_TEX0+i));
	    if (PREFER_DP4) {
	       register_matrix_param5( p, STATE_TEXTURE_MATRIX, i, 0, 3,
				       0, texmat );
	       emit_matrix_transform_vec4( p, out, texmat, in );
	    }
	    else {
	       register_matrix_param5( p, STATE_TEXTURE_MATRIX, i, 0, 3,
				       STATE_MATRIX_TRANSPOSE, texmat );
	       emit_transpose_matrix_transform_vec4( p, out, texmat, in );
	    }
	 }

	 release_temps(p);
      } 
      else {
	 emit_passthrough(p, VERT_ATTRIB_TEX0+i, VERT_RESULT_TEX0+i);
      }
   }
}


static void build_pointsize( struct tnl_program *p )
{
   struct ureg eye = get_eye_position(p);
   struct ureg state_size = register_param1(p, STATE_POINT_SIZE);
   struct ureg state_attenuation = register_param1(p, STATE_POINT_ATTENUATION);
   struct ureg out = register_output(p, VERT_RESULT_PSIZ);
   struct ureg ut = get_temp(p);

   /* dist = |eyez| */
   emit_op1(p, OPCODE_ABS, ut, WRITEMASK_Y, swizzle1(eye, Z));
   /* p1 + dist * (p2 + dist * p3); */
   emit_op3(p, OPCODE_MAD, ut, WRITEMASK_X, swizzle1(ut, Y),
		swizzle1(state_attenuation, Z), swizzle1(state_attenuation, Y));
   emit_op3(p, OPCODE_MAD, ut, WRITEMASK_X, swizzle1(ut, Y),
		ut, swizzle1(state_attenuation, X));

   /* 1 / sqrt(factor) */
   emit_op1(p, OPCODE_RSQ, ut, WRITEMASK_X, ut );

#if 1
   /* out = pointSize / sqrt(factor) */
   emit_op2(p, OPCODE_MUL, out, WRITEMASK_X, ut, state_size);
#else
   /* not sure, might make sense to do clamping here,
      but it's not done in t_vb_points neither */
   emit_op2(p, OPCODE_MUL, ut, WRITEMASK_X, ut, state_size);
   emit_op2(p, OPCODE_MAX, ut, WRITEMASK_X, ut, swizzle1(state_size, Y));
   emit_op2(p, OPCODE_MIN, out, WRITEMASK_X, ut, swizzle1(state_size, Z));
#endif

   release_temp(p, ut);
}

static void build_tnl_program( struct tnl_program *p )
{   /* Emit the program, starting with modelviewproject:
    */
   build_hpos(p);

   /* Lighting calculations:
    */
   if (p->state->fragprog_inputs_read & (FRAG_BIT_COL0|FRAG_BIT_COL1)) {
      if (p->state->light_global_enabled)
	 build_lighting(p);
      else {
	 if (p->state->fragprog_inputs_read & FRAG_BIT_COL0)
	    emit_passthrough(p, VERT_ATTRIB_COLOR0, VERT_RESULT_COL0);

	 if (p->state->fragprog_inputs_read & FRAG_BIT_COL1)
	    emit_passthrough(p, VERT_ATTRIB_COLOR1, VERT_RESULT_COL1);
      }
   }

   if ((p->state->fragprog_inputs_read & FRAG_BIT_FOGC) ||
       p->state->fog_mode != FOG_NONE)
      build_fog(p);

   if (p->state->fragprog_inputs_read & FRAG_BITS_TEX_ANY)
      build_texture_transform(p);

   if (p->state->point_attenuated)
      build_pointsize(p);

   /* Finish up:
    */
   emit_op1(p, OPCODE_END, undef, 0, undef);

   /* Disassemble:
    */
   if (DISASSEM) {
      _mesa_printf ("\n");
   }
}


static void
create_new_program( const struct state_key *key,
                    struct gl_vertex_program *program,
                    GLuint max_temps)
{
   struct tnl_program p;

   _mesa_memset(&p, 0, sizeof(p));
   p.state = key;
   p.program = program;
   p.eye_position = undef;
   p.eye_position_normalized = undef;
   p.eye_normal = undef;
   p.identity = undef;
   p.temp_in_use = 0;
   
   if (max_temps >= sizeof(int) * 8)
      p.temp_reserved = 0;
   else
      p.temp_reserved = ~((1<<max_temps)-1);

   p.program->Base.Instructions = _mesa_alloc_instructions(MAX_INSN);
   p.program->Base.String = NULL;
   p.program->Base.NumInstructions =
   p.program->Base.NumTemporaries =
   p.program->Base.NumParameters =
   p.program->Base.NumAttributes = p.program->Base.NumAddressRegs = 0;
   p.program->Base.Parameters = _mesa_new_parameter_list();
   p.program->Base.InputsRead = 0;
   p.program->Base.OutputsWritten = 0;

   build_tnl_program( &p );
}


static struct gl_vertex_program *
search_cache(struct tnl_cache *cache, GLuint hash,
             const void *key, GLuint keysize)
{
   struct tnl_cache_item *c;

   for (c = cache->items[hash % cache->size]; c; c = c->next) {
      if (c->hash == hash && _mesa_memcmp(c->key, key, keysize) == 0)
	 return c->prog;
   }

   return NULL;
}


static void rehash( struct tnl_cache *cache )
{
   struct tnl_cache_item **items;
   struct tnl_cache_item *c, *next;
   GLuint size, i;

   size = cache->size * 3;
   items = (struct tnl_cache_item**) _mesa_malloc(size * sizeof(*items));
   _mesa_memset(items, 0, size * sizeof(*items));

   for (i = 0; i < cache->size; i++)
      for (c = cache->items[i]; c; c = next) {
	 next = c->next;
	 c->next = items[c->hash % size];
	 items[c->hash % size] = c;
      }

   FREE(cache->items);
   cache->items = items;
   cache->size = size;
}

static void cache_item( GLcontext *ctx,
                        struct tnl_cache *cache,
			GLuint hash,
			void *key,
			struct gl_vertex_program *prog )
{
   struct tnl_cache_item *c = CALLOC_STRUCT(tnl_cache_item);
   c->hash = hash;
   c->key = key;

   c->prog = prog;

   if (++cache->n_items > cache->size * 1.5)
      rehash(cache);

   c->next = cache->items[hash % cache->size];
   cache->items[hash % cache->size] = c;
}

static GLuint hash_key( struct state_key *key )
{
   GLuint *ikey = (GLuint *)key;
   GLuint hash = 0, i;

   /* I'm sure this can be improved on, but speed is important:
    */
   for (i = 0; i < sizeof(*key)/sizeof(GLuint); i++)
      hash ^= ikey[i];

   return hash;
}

void _tnl_UpdateFixedFunctionProgram( GLcontext *ctx )
{
   TNLcontext *tnl = TNL_CONTEXT(ctx);
   struct state_key *key;
   GLuint hash;
   const struct gl_vertex_program *prev = ctx->VertexProgram._Current;

   if (!ctx->VertexProgram._Current ||
       ctx->VertexProgram._Current == ctx->VertexProgram._TnlProgram) {
      struct gl_vertex_program *newProg;

      /* Grab all the relevent state and put it in a single structure:
       */
      key = make_state_key(ctx);
      hash = hash_key(key);

      /* Look for an already-prepared program for this state:
       */
      newProg = search_cache( tnl->vp_cache, hash, key, sizeof(*key));
   
      /* OK, we'll have to build a new one:
       */
      if (!newProg) {

	 if (0)
	    _mesa_printf("Build new TNL program\n");
	 
	 newProg = (struct gl_vertex_program *)
	    ctx->Driver.NewProgram(ctx, GL_VERTEX_PROGRAM_ARB, 0); 

	 create_new_program( key, newProg, ctx->Const.VertexProgram.MaxTemps );

	 if (ctx->Driver.ProgramStringNotify)
	    ctx->Driver.ProgramStringNotify( ctx, GL_VERTEX_PROGRAM_ARB, 
                                             &newProg->Base );

         /* Our ownership of newProg is transferred to the cache */
	 cache_item(ctx, tnl->vp_cache, hash, key, newProg);
      }
      else {
	 FREE(key);
      }

      _mesa_reference_vertprog(ctx, &ctx->VertexProgram._TnlProgram, newProg);
      _mesa_reference_vertprog(ctx, &ctx->VertexProgram._Current, newProg);
   }

   /* Tell the driver about the change.  Could define a new target for
    * this?
    */
   if (ctx->VertexProgram._Current != prev && ctx->Driver.BindProgram) {
      ctx->Driver.BindProgram(ctx, GL_VERTEX_PROGRAM_ARB,
                            (struct gl_program *) ctx->VertexProgram._Current);
   }
}

void _tnl_ProgramCacheInit( GLcontext *ctx )
{
   TNLcontext *tnl = TNL_CONTEXT(ctx);

   tnl->vp_cache = (struct tnl_cache *) MALLOC(sizeof(*tnl->vp_cache));
   tnl->vp_cache->size = 17;
   tnl->vp_cache->n_items = 0;
   tnl->vp_cache->items = (struct tnl_cache_item**)
      _mesa_calloc(tnl->vp_cache->size * sizeof(*tnl->vp_cache->items));
}

void _tnl_ProgramCacheDestroy( GLcontext *ctx )
{
   TNLcontext *tnl = TNL_CONTEXT(ctx);
   struct tnl_cache_item *c, *next;
   GLuint i;

   for (i = 0; i < tnl->vp_cache->size; i++)
      for (c = tnl->vp_cache->items[i]; c; c = next) {
	 next = c->next;
	 FREE(c->key);
	 _mesa_reference_vertprog(ctx, &c->prog, NULL);
	 FREE(c);
      }

   FREE(tnl->vp_cache->items);
   FREE(tnl->vp_cache);
}<|MERGE_RESOLUTION|>--- conflicted
+++ resolved
@@ -979,12 +979,9 @@
 	    /* Calculate VPpli vector
 	     */
 	    emit_op2(p, OPCODE_SUB, VPpli, 0, tmpPpli, V); 
-<<<<<<< HEAD
-=======
 
             /* we're done with tmpPpli now */
 	    release_temp(p, tmpPpli);
->>>>>>> d3f7b463
 
 	    /* Normalize VPpli.  The dist value also used in
 	     * attenuation below.
@@ -1018,12 +1015,6 @@
 	    }
 
 	    emit_normalize_vec3(p, half, half);
-<<<<<<< HEAD
-
-	    release_temp(p, dist);
-	    release_temp(p, tmpPpli);
-=======
->>>>>>> d3f7b463
 	 }
 
 	 /* Calculate dot products:
