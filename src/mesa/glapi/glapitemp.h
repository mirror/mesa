--- conflicted
+++ resolved
@@ -5448,11 +5448,6 @@
    DISPATCH(BlitFramebufferEXT, (srcX0, srcY0, srcX1, srcY1, dstX0, dstY0, dstX1, dstY1, mask, filter), (F, "glBlitFramebufferEXT(%d, %d, %d, %d, %d, %d, %d, %d, %d, 0x%x);\n", srcX0, srcY0, srcX1, srcY1, dstX0, dstY0, dstX1, dstY1, mask, filter));
 }
 
-<<<<<<< HEAD
-KEYWORD1_ALT void KEYWORD2 NAME(_dispatch_stub_768)(GLenum frontfunc, GLenum backfunc, GLint ref, GLuint mask);
-
-KEYWORD1_ALT void KEYWORD2 NAME(_dispatch_stub_768)(GLenum frontfunc, GLenum backfunc, GLint ref, GLuint mask)
-=======
 KEYWORD1 void KEYWORD2 NAME(FramebufferTextureLayerEXT)(GLenum target, GLenum attachment, GLuint texture, GLint level, GLint layer)
 {
    DISPATCH(FramebufferTextureLayerEXT, (target, attachment, texture, level, layer), (F, "glFramebufferTextureLayerEXT(0x%x, 0x%x, %d, %d, %d);\n", target, attachment, texture, level, layer));
@@ -5468,47 +5463,27 @@
 KEYWORD1_ALT void KEYWORD2 NAME(_dispatch_stub_766)(GLenum target, GLuint index, GLsizei count, const GLfloat * params);
 
 KEYWORD1_ALT void KEYWORD2 NAME(_dispatch_stub_766)(GLenum target, GLuint index, GLsizei count, const GLfloat * params)
->>>>>>> d3f7b463
-{
-   DISPATCH(StencilFuncSeparateATI, (frontfunc, backfunc, ref, mask), (F, "glStencilFuncSeparateATI(0x%x, 0x%x, %d, %d);\n", frontfunc, backfunc, ref, mask));
+{
+   DISPATCH(ProgramEnvParameters4fvEXT, (target, index, count, params), (F, "glProgramEnvParameters4fvEXT(0x%x, %d, %d, %p);\n", target, index, count, (const void *) params));
 }
 
 KEYWORD1_ALT void KEYWORD2 NAME(_dispatch_stub_767)(GLenum target, GLuint index, GLsizei count, const GLfloat * params);
 
 KEYWORD1_ALT void KEYWORD2 NAME(_dispatch_stub_767)(GLenum target, GLuint index, GLsizei count, const GLfloat * params)
 {
-   DISPATCH(ProgramEnvParameters4fvEXT, (target, index, count, params), (F, "glProgramEnvParameters4fvEXT(0x%x, %d, %d, %p);\n", target, index, count, (const void *) params));
-}
-
-KEYWORD1_ALT void KEYWORD2 NAME(_dispatch_stub_770)(GLenum target, GLuint index, GLsizei count, const GLfloat * params);
-
-KEYWORD1_ALT void KEYWORD2 NAME(_dispatch_stub_770)(GLenum target, GLuint index, GLsizei count, const GLfloat * params)
-{
    DISPATCH(ProgramLocalParameters4fvEXT, (target, index, count, params), (F, "glProgramLocalParameters4fvEXT(0x%x, %d, %d, %p);\n", target, index, count, (const void *) params));
 }
 
-<<<<<<< HEAD
-KEYWORD1_ALT void KEYWORD2 NAME(_dispatch_stub_771)(GLuint id, GLenum pname, GLint64EXT * params);
-
-KEYWORD1_ALT void KEYWORD2 NAME(_dispatch_stub_771)(GLuint id, GLenum pname, GLint64EXT * params)
-=======
 KEYWORD1_ALT void KEYWORD2 NAME(_dispatch_stub_768)(GLuint id, GLenum pname, GLint64EXT * params);
 
 KEYWORD1_ALT void KEYWORD2 NAME(_dispatch_stub_768)(GLuint id, GLenum pname, GLint64EXT * params)
->>>>>>> d3f7b463
 {
    DISPATCH(GetQueryObjecti64vEXT, (id, pname, params), (F, "glGetQueryObjecti64vEXT(%d, 0x%x, %p);\n", id, pname, (const void *) params));
 }
 
-<<<<<<< HEAD
-KEYWORD1_ALT void KEYWORD2 NAME(_dispatch_stub_772)(GLuint id, GLenum pname, GLuint64EXT * params);
-
-KEYWORD1_ALT void KEYWORD2 NAME(_dispatch_stub_772)(GLuint id, GLenum pname, GLuint64EXT * params)
-=======
 KEYWORD1_ALT void KEYWORD2 NAME(_dispatch_stub_769)(GLuint id, GLenum pname, GLuint64EXT * params);
 
 KEYWORD1_ALT void KEYWORD2 NAME(_dispatch_stub_769)(GLuint id, GLenum pname, GLuint64EXT * params)
->>>>>>> d3f7b463
 {
    DISPATCH(GetQueryObjectui64vEXT, (id, pname, params), (F, "glGetQueryObjectui64vEXT(%d, 0x%x, %p);\n", id, pname, (const void *) params));
 }
@@ -6297,12 +6272,6 @@
    TABLE_ENTRY(_dispatch_stub_767),
    TABLE_ENTRY(_dispatch_stub_768),
    TABLE_ENTRY(_dispatch_stub_769),
-<<<<<<< HEAD
-   TABLE_ENTRY(_dispatch_stub_770),
-   TABLE_ENTRY(_dispatch_stub_771),
-   TABLE_ENTRY(_dispatch_stub_772),
-=======
->>>>>>> d3f7b463
    /* A whole bunch of no-op functions.  These might be called
     * when someone tries to call a dynamically-registered
     * extension function without a current rendering context.
