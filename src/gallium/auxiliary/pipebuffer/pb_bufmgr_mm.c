/**************************************************************************
 *
 * Copyright 2006 Tungsten Graphics, Inc., Cedar Park, Texas.
 * All Rights Reserved.
 *
 * Permission is hereby granted, free of charge, to any person obtaining a
 * copy of this software and associated documentation files (the
 * "Software"), to deal in the Software without restriction, including
 * without limitation the rights to use, copy, modify, merge, publish,
 * distribute, sub license, and/or sell copies of the Software, and to
 * permit persons to whom the Software is furnished to do so, subject to
 * the following conditions:
 *
 * The above copyright notice and this permission notice (including the
 * next paragraph) shall be included in all copies or substantial portions
 * of the Software.
 *
 * THE SOFTWARE IS PROVIDED "AS IS", WITHOUT WARRANTY OF ANY KIND, EXPRESS
 * OR IMPLIED, INCLUDING BUT NOT LIMITED TO THE WARRANTIES OF
 * MERCHANTABILITY, FITNESS FOR A PARTICULAR PURPOSE AND NON-INFRINGEMENT.
 * IN NO EVENT SHALL TUNGSTEN GRAPHICS AND/OR ITS SUPPLIERS BE LIABLE FOR
 * ANY CLAIM, DAMAGES OR OTHER LIABILITY, WHETHER IN AN ACTION OF CONTRACT,
 * TORT OR OTHERWISE, ARISING FROM, OUT OF OR IN CONNECTION WITH THE
 * SOFTWARE OR THE USE OR OTHER DEALINGS IN THE SOFTWARE.
 *
 **************************************************************************/

/**
 * \file
 * Buffer manager using the old texture memory manager.
 * 
 * \author Jose Fonseca <jrfonseca@tungstengraphics.com>
 */


#include "pipe/p_defines.h"
#include "util/u_debug.h"
#include "pipe/p_thread.h"
#include "util/u_memory.h"
#include "util/u_double_list.h"
#include "util/u_mm.h"
#include "pb_buffer.h"
#include "pb_bufmgr.h"


/**
 * Convenience macro (type safe).
 */
#define SUPER(__derived) (&(__derived)->base)


struct mm_pb_manager
{
   struct pb_manager base;
   
   pipe_mutex mutex;
   
   size_t size;
   struct mem_block *heap;
   
   size_t align2;
   
   struct pb_buffer *buffer;
   void *map;
};


static INLINE struct mm_pb_manager *
mm_pb_manager(struct pb_manager *mgr)
{
   assert(mgr);
   return (struct mm_pb_manager *)mgr;
}


struct mm_buffer
{
   struct pb_buffer base;
   
   struct mm_pb_manager *mgr;
   
   struct mem_block *block;
};


static INLINE struct mm_buffer *
mm_buffer(struct pb_buffer *buf)
{
   assert(buf);
   return (struct mm_buffer *)buf;
}


static void
mm_buffer_destroy(struct pb_buffer *buf)
{
   struct mm_buffer *mm_buf = mm_buffer(buf);
   struct mm_pb_manager *mm = mm_buf->mgr;
   
   assert(buf->base.refcount == 0);
   
   pipe_mutex_lock(mm->mutex);
   u_mmFreeMem(mm_buf->block);
   FREE(buf);
   pipe_mutex_unlock(mm->mutex);
}


static void *
mm_buffer_map(struct pb_buffer *buf,
              unsigned flags)
{
   struct mm_buffer *mm_buf = mm_buffer(buf);
   struct mm_pb_manager *mm = mm_buf->mgr;

   return (unsigned char *) mm->map + mm_buf->block->ofs;
}


static void
mm_buffer_unmap(struct pb_buffer *buf)
{
   /* No-op */
}


static enum pipe_error 
mm_buffer_validate(struct pb_buffer *buf, 
                   struct pb_validate *vl,
                   unsigned flags)
{
   struct mm_buffer *mm_buf = mm_buffer(buf);
   struct mm_pb_manager *mm = mm_buf->mgr;
   return pb_validate(mm->buffer, vl, flags);
}


static void
mm_buffer_fence(struct pb_buffer *buf, 
                struct pipe_fence_handle *fence)
{
   struct mm_buffer *mm_buf = mm_buffer(buf);
   struct mm_pb_manager *mm = mm_buf->mgr;
   pb_fence(mm->buffer, fence);
}


static void
mm_buffer_get_base_buffer(struct pb_buffer *buf,
                          struct pb_buffer **base_buf,
                          unsigned *offset)
{
   struct mm_buffer *mm_buf = mm_buffer(buf);
   struct mm_pb_manager *mm = mm_buf->mgr;
   pb_get_base_buffer(mm->buffer, base_buf, offset);
   *offset += mm_buf->block->ofs;
}


static const struct pb_vtbl 
mm_buffer_vtbl = {
      mm_buffer_destroy,
      mm_buffer_map,
      mm_buffer_unmap,
      mm_buffer_validate,
      mm_buffer_fence,
      mm_buffer_get_base_buffer
};


static struct pb_buffer *
mm_bufmgr_create_buffer(struct pb_manager *mgr, 
                        size_t size,
                        const struct pb_desc *desc)
{
   struct mm_pb_manager *mm = mm_pb_manager(mgr);
   struct mm_buffer *mm_buf;

   /* We don't handle alignments larger then the one initially setup */
   assert(pb_check_alignment(desc->alignment, 1 << mm->align2));
   if(!pb_check_alignment(desc->alignment, 1 << mm->align2))
      return NULL;
   
   pipe_mutex_lock(mm->mutex);

   mm_buf = CALLOC_STRUCT(mm_buffer);
   if (!mm_buf) {
      pipe_mutex_unlock(mm->mutex);
      return NULL;
   }

   mm_buf->base.base.refcount = 1;
   mm_buf->base.base.alignment = desc->alignment;
   mm_buf->base.base.usage = desc->usage;
   mm_buf->base.base.size = size;
   
   mm_buf->base.vtbl = &mm_buffer_vtbl;
   
   mm_buf->mgr = mm;
   
   mm_buf->block = u_mmAllocMem(mm->heap, size, mm->align2, 0);
   if(!mm_buf->block) {
      debug_printf("warning: heap full\n");
#if 0
      mmDumpMemInfo(mm->heap);
#endif
<<<<<<< HEAD
      
      mm_buf->block = u_mmAllocMem(mm->heap, size, mm->align2, 0);
      if(!mm_buf->block) {
         FREE(mm_buf);
         pipe_mutex_unlock(mm->mutex);
         return NULL;
      }
=======
      FREE(mm_buf);
      pipe_mutex_unlock(mm->mutex);
      return NULL;
>>>>>>> 60e35ebf
   }
   
   /* Some sanity checks */
   assert(0 <= (unsigned)mm_buf->block->ofs && (unsigned)mm_buf->block->ofs < mm->size);
   assert(size <= (unsigned)mm_buf->block->size && (unsigned)mm_buf->block->ofs + (unsigned)mm_buf->block->size <= mm->size);
   
   pipe_mutex_unlock(mm->mutex);
   return SUPER(mm_buf);
}


static void
mm_bufmgr_flush(struct pb_manager *mgr)
{
   /* No-op */
}


static void
mm_bufmgr_destroy(struct pb_manager *mgr)
{
   struct mm_pb_manager *mm = mm_pb_manager(mgr);
   
   pipe_mutex_lock(mm->mutex);

   u_mmDestroy(mm->heap);
   
   pb_unmap(mm->buffer);
   pb_reference(&mm->buffer, NULL);
   
   pipe_mutex_unlock(mm->mutex);
   
   FREE(mgr);
}


struct pb_manager *
mm_bufmgr_create_from_buffer(struct pb_buffer *buffer, 
                             size_t size, size_t align2) 
{
   struct mm_pb_manager *mm;

   if(!buffer)
      return NULL;
   
   mm = CALLOC_STRUCT(mm_pb_manager);
   if (!mm)
      return NULL;

   mm->base.destroy = mm_bufmgr_destroy;
   mm->base.create_buffer = mm_bufmgr_create_buffer;
   mm->base.flush = mm_bufmgr_flush;

   mm->size = size;
   mm->align2 = align2; /* 64-byte alignment */

   pipe_mutex_init(mm->mutex);

   mm->buffer = buffer; 

   mm->map = pb_map(mm->buffer, 
		    PIPE_BUFFER_USAGE_CPU_READ |
		    PIPE_BUFFER_USAGE_CPU_WRITE);
   if(!mm->map)
      goto failure;

   mm->heap = u_mmInit(0, size); 
   if (!mm->heap)
      goto failure;

   return SUPER(mm);
   
failure:
if(mm->heap)
   u_mmDestroy(mm->heap);
   if(mm->map)
      pb_unmap(mm->buffer);
   if(mm)
      FREE(mm);
   return NULL;
}


struct pb_manager *
mm_bufmgr_create(struct pb_manager *provider, 
                 size_t size, size_t align2) 
{
   struct pb_buffer *buffer;
   struct pb_manager *mgr;
   struct pb_desc desc;

   if(!provider)
      return NULL;
   
   memset(&desc, 0, sizeof(desc));
   desc.alignment = 1 << align2;
   
   buffer = provider->create_buffer(provider, size, &desc); 
   if (!buffer)
      return NULL;
   
   mgr = mm_bufmgr_create_from_buffer(buffer, size, align2);
   if (!mgr) {
      pb_reference(&buffer, NULL);
      return NULL;
   }

  return mgr;
}<|MERGE_RESOLUTION|>--- conflicted
+++ resolved
@@ -204,19 +204,9 @@
 #if 0
       mmDumpMemInfo(mm->heap);
 #endif
-<<<<<<< HEAD
-      
-      mm_buf->block = u_mmAllocMem(mm->heap, size, mm->align2, 0);
-      if(!mm_buf->block) {
-         FREE(mm_buf);
-         pipe_mutex_unlock(mm->mutex);
-         return NULL;
-      }
-=======
       FREE(mm_buf);
       pipe_mutex_unlock(mm->mutex);
       return NULL;
->>>>>>> 60e35ebf
    }
    
    /* Some sanity checks */
